                  --------------------------------
                     LAMMPS ACCELERATOR LIBRARY
                  --------------------------------
                     
                       W. Michael Brown (ORNL)
                        Trung Dac Nguyen (ORNL/Northwestern)
                          Peng Wang (NVIDIA)
                       Axel Kohlmeyer (Temple)
                         Steve Plimpton (SNL)
                        Inderaj Bains (NVIDIA)

-------------------------------------------------------------------

This directory has source files to build a library that LAMMPS
links against when using the GPU package.

This library must be built with a C++ compiler, before LAMMPS is
built, so LAMMPS can link against it.

You can type "make lib-gpu" from the src directory to see help on how
to build this library via make commands, or you can do the same thing
by typing "python Install.py" from within this directory, or you can
do it manually by following the instructions below.

Build the library using one of the provided Makefile.* files or create
your own, specific to your compiler and system.  For example:

make -f Makefile.linux

When you are done building this library, two files should
exist in this directory:

libgpu.a		the library LAMMPS will link against
Makefile.lammps		settings the LAMMPS Makefile will import

Makefile.lammps is created by the make command, by copying one of the
Makefile.lammps.* files.  See the EXTRAMAKE setting at the top of the
Makefile.* files.

IMPORTANT: You should examine the final Makefile.lammps to insure it is
correct for your system, else the LAMMPS build can fail.

IMPORTANT: If you re-build the library, e.g. for a different precision
(see below), you should do a "make clean" first, e.g. make -f
Makefile.linux clean, to insure all previous derived files are removed
before the new build is done.

Makefile.lammps has settings for 3 variables:

user-gpu_SYSINC = leave blank for this package
user-gpu_SYSLIB = CUDA libraries needed by this package
user-gpu_SYSPATH = path(s) to where those libraries are

Because you have the CUDA compilers on your system, you should have
the needed libraries.  If the CUDA development tools were installed
in the standard manner, the settings in the Makefile.lammps.standard
file should work.

-------------------------------------------------------------------

                          GENERAL NOTES
                  --------------------------------
                          
This library, libgpu.a, provides routines for GPU acceleration
of certain LAMMPS styles and neighbor list builds. Compilation of this 
library requires installing the CUDA GPU driver and CUDA toolkit for
your operating system. Installation of the CUDA SDK is not necessary.
In addition to the LAMMPS library, the binary nvc_get_devices will also
be built. This can be used to query the names and properties of GPU 
devices on your system. A Makefile for OpenCL and ROCm HIP compilation
is provided, but support for it is not currently provided by the developers.
Details of the implementation are provided in:

----

Brown, W.M., Wang, P. Plimpton, S.J., Tharrington, A.N. Implementing 
Molecular Dynamics on Hybrid High Performance Computers - Short Range 
Forces. Computer Physics Communications. 2011. 182: p. 898-911. 

and

Brown, W.M., Kohlmeyer, A. Plimpton, S.J., Tharrington, A.N. Implementing 
Molecular Dynamics on Hybrid High Performance Computers - Particle-Particle 
Particle-Mesh. Computer Physics Communications. 2012. 183: p. 449-459. 

and

Brown, W.M., Masako, Y. Implementing Molecular Dynamics on Hybrid High 
Performance Computers - Three-Body Potentials. Computer Physics Communications. 
2013. 184: p. 2785–2793.

----

NOTE: Installation of the CUDA SDK is not required, only the CUDA
toolkit itself or an OpenCL 1.2 compatible header and library.

Pair styles supporting GPU acceleration this this library
are marked in the list of Pair style potentials with a "g".
See the online version at: https://lammps.sandia.gov/doc/Commands_pair.html

In addition the (plain) pppm kspace style is supported as well.


                     MULTIPLE LAMMPS PROCESSES
                  --------------------------------
                     
Multiple LAMMPS MPI processes can share GPUs on the system, but multiple
GPUs cannot be utilized by a single MPI process. In many cases, the
best performance will be obtained by running as many MPI processes as
CPU cores available with the condition that the number of MPI processes
is an integer multiple of the number of GPUs being used. See the 
LAMMPS user manual for details on running with GPU acceleration.


                    BUILDING AND PRECISION MODES
                  --------------------------------

To build, edit the CUDA_ARCH, CUDA_PRECISION, CUDA_HOME variables in one of 
the Makefiles. CUDA_ARCH should be set based on the compute capability of
your GPU. This can be verified by running the nvc_get_devices executable after
the build is complete. Additionally, the GPU package must be installed and
compiled for LAMMPS. This may require editing the gpu_SYSPATH variable in the
LAMMPS makefile.

Please note that the GPU library accesses the CUDA driver library directly,
so it needs to be linked not only to the CUDA runtime library (libcudart.so)
that ships with the CUDA toolkit, but also with the CUDA driver library
(libcuda.so) that ships with the Nvidia driver. If you are compiling LAMMPS
on the head node of a GPU cluster, this library may not be installed,
so you may need to copy it over from one of the compute nodes (best into
this directory). Recent CUDA toolkits starting from CUDA 9 provide a dummy
<<<<<<< HEAD
libcuda.so library, that can be used for linking (but not for running).
=======
libcuda.so library (typically under $(CUDA_HOME)/lib64/stubs), that can be used for
linking.
>>>>>>> 5e3fe197

The gpu library supports 3 precision modes as determined by 
the CUDA_PRECISION variable:

  CUDA_PRECISION = -D_SINGLE_SINGLE  # Single precision for all calculations
  CUDA_PRECISION = -D_DOUBLE_DOUBLE  # Double precision for all calculations
  CUDA_PRECISION = -D_SINGLE_DOUBLE  # Accumulation of forces, etc. in double

As of CUDA 7.5 only GPUs with compute capability 2.0 (Fermi) or newer are
supported and as of CUDA 9.0 only compute capability 3.0 (Kepler) or newer
are supported. There are some limitations of this library for GPUs older
than that, which require additional preprocessor flag, and limit features,
but they are kept for historical reasons. There is no value in trying to
use those GPUs for production calculations.

You have to make sure that you set a CUDA_ARCH line suitable for your
hardware and CUDA toolkit version: e.g. -arch=sm_35 for Tesla K20 or K40
or -arch=sm_52 GeForce GTX Titan X. A detailed list of GPU architectures
and CUDA compatible GPUs can be found e.g. here: 
https://en.wikipedia.org/wiki/CUDA#GPUs_supported

NOTE: when compiling with CMake, all of the considerations listed below
are considered within the CMake configuration process, so no separate 
compilation of the gpu library is required. Also this will build in support
for all compute architecture that are supported by the CUDA toolkit version
used to build the gpu library.

Please note the CUDA_CODE settings in Makefile.linux_multi, which allows
to compile this library with support for multiple GPUs. This list can be
extended for newer GPUs with newer CUDA toolkits and should allow to build
a single GPU library compatible with all GPUs that are worth using for
GPU acceleration and supported by the current CUDA toolkits and drivers.

NOTE: The system-specific setting LAMMPS_SMALLBIG (default), LAMMPS_BIGBIG, 
      or LAMMPS_SMALLSMALL if specified when building LAMMPS (i.e. in 
      src/MAKE/Makefile.foo) should be consistent with that specified 
      when building libgpu.a (i.e. by LMP_INC in the lib/gpu/Makefile.bar).

<<<<<<< HEAD
=======
                      BUILDING FOR HIP FRAMEWORK
                   --------------------------------
1. Install the latest ROCm framework (https://github.com/RadeonOpenCompute/ROCm).
2. GPU sorting requires installing hipcub 
(https://github.com/ROCmSoftwarePlatform/hipCUB). The HIP CUDA-backend
additionally requires cub (https://nvlabs.github.io/cub). Download and
extract the cub directory to lammps/lib/gpu/ or specify an appropriate
path in lammps/lib/gpu/Makefile.hip.
3. In Makefile.hip it is possible to specify the target platform via 
export HIP_PLATFORM=hcc or HIP_PLATFORM=nvcc as well as the target 
architecture (gfx803, gfx900, gfx906 etc.)
4. If your MPI implementation does not support `mpicxx --showme` command,
it is required to specify the corresponding MPI compiler and linker flags
in lammps/lib/gpu/Makefile.hip and in lammps/src/MAKE/OPTIONS/Makefile.hip.
5. Building the GPU library (libgpu.a): 
    cd lammps/lib/gpu; make -f Makefile.hip -j
6. Building the LAMMPS executable (lmp_hip):
    cd ../../src; make hip -j

>>>>>>> 5e3fe197
                      EXAMPLE CONVENTIONAL BUILD PROCESS
                  --------------------------------
                    
cd ~/lammps/lib/gpu
emacs Makefile.linux
make -f Makefile.linux
./nvc_get_devices
cd ../../src
emacs ./MAKE/Makefile.linux
make yes-asphere
make yes-kspace
make yes-gpu
make linux
<|MERGE_RESOLUTION|>--- conflicted
+++ resolved
@@ -129,12 +129,8 @@
 on the head node of a GPU cluster, this library may not be installed,
 so you may need to copy it over from one of the compute nodes (best into
 this directory). Recent CUDA toolkits starting from CUDA 9 provide a dummy
-<<<<<<< HEAD
-libcuda.so library, that can be used for linking (but not for running).
-=======
 libcuda.so library (typically under $(CUDA_HOME)/lib64/stubs), that can be used for
 linking.
->>>>>>> 5e3fe197
 
 The gpu library supports 3 precision modes as determined by 
 the CUDA_PRECISION variable:
@@ -173,8 +169,6 @@
       src/MAKE/Makefile.foo) should be consistent with that specified 
       when building libgpu.a (i.e. by LMP_INC in the lib/gpu/Makefile.bar).
 
-<<<<<<< HEAD
-=======
                       BUILDING FOR HIP FRAMEWORK
                    --------------------------------
 1. Install the latest ROCm framework (https://github.com/RadeonOpenCompute/ROCm).
@@ -194,7 +188,6 @@
 6. Building the LAMMPS executable (lmp_hip):
     cd ../../src; make hip -j
 
->>>>>>> 5e3fe197
                       EXAMPLE CONVENTIONAL BUILD PROCESS
                   --------------------------------
                     
