--- conflicted
+++ resolved
@@ -349,13 +349,8 @@
  public:
   enum { is_assignable = is_assignable_value_type && is_assignable_layout };
 
-<<<<<<< HEAD
-  typedef ViewMapping< DstTraits , typename DstTraits::specialize >  DstType ;
-  typedef ViewMapping< SrcTraits , typename SrcTraits::specialize >  SrcType ;
-=======
   typedef ViewMapping<DstTraits, typename DstTraits::specialize> DstType;
   typedef ViewMapping<SrcTraits, typename SrcTraits::specialize> SrcType;
->>>>>>> 5e3fe197
 
   template <typename DT, typename... DP, typename ST, typename... SP>
   KOKKOS_INLINE_FUNCTION static void assign(
@@ -426,16 +421,10 @@
 
   typedef ViewTraits<DataType*******, Properties...> traits;
 
-<<<<<<< HEAD
-private:
-  typedef Kokkos::Impl::ViewMapping< traits , typename traits::specialize > map_type ;
-  typedef Kokkos::Impl::SharedAllocationTracker      track_type ;
-=======
  private:
   typedef Kokkos::Impl::ViewMapping<traits, typename traits::specialize>
       map_type;
   typedef Kokkos::Impl::SharedAllocationTracker track_type;
->>>>>>> 5e3fe197
 
   track_type m_track;
   map_type m_map;
@@ -616,14 +605,6 @@
   // Allow specializations to query their specialized map
 #ifdef KOKKOS_ENABLE_DEPRECATED_CODE
   KOKKOS_INLINE_FUNCTION
-<<<<<<< HEAD
-  const Kokkos::Impl::ViewMapping< traits , typename traits::specialize > &
-  implementation_map() const { return m_map ; }
-#endif
-  KOKKOS_INLINE_FUNCTION
-  const Kokkos::Impl::ViewMapping< traits , typename traits::specialize > &
-  impl_map() const { return m_map ; }
-=======
   const Kokkos::Impl::ViewMapping<traits, typename traits::specialize>&
   implementation_map() const {
     return m_map;
@@ -634,7 +615,6 @@
   impl_map() const {
     return m_map;
   }
->>>>>>> 5e3fe197
 
   //----------------------------------------
 
@@ -1119,47 +1099,6 @@
   //----------------------------------------
   // Compatible view copy constructor and assignment
   // may assign unmanaged from managed.
-<<<<<<< HEAD
-  template< class RT , class ... RP >
-  KOKKOS_INLINE_FUNCTION
-  DynRankView( const DynRankView<RT,RP...> & rhs )
-    : m_track( rhs.m_track , traits::is_managed )
-    , m_map()
-    , m_rank(rhs.m_rank)
-    {
-      typedef typename DynRankView<RT,RP...> ::traits SrcTraits ;
-      typedef Kokkos::Impl::ViewMapping< traits , SrcTraits , typename traits::specialize > Mapping ;
-      static_assert( Mapping::is_assignable , "Incompatible DynRankView copy construction" );
-      Mapping::assign( m_map , rhs.m_map , rhs.m_track );
-    }
-
-  template< class RT , class ... RP >
-  KOKKOS_INLINE_FUNCTION
-  DynRankView & operator = (const DynRankView<RT,RP...> & rhs )
-    {
-      typedef typename DynRankView<RT,RP...> ::traits SrcTraits ;
-      typedef Kokkos::Impl::ViewMapping< traits , SrcTraits , typename traits::specialize > Mapping ;
-      static_assert( Mapping::is_assignable , "Incompatible DynRankView copy construction" );
-      Mapping::assign( m_map , rhs.m_map , rhs.m_track );
-      m_track.assign( rhs.m_track , traits::is_managed );
-      m_rank = rhs.rank();
-      return *this;
-    }
-
-// Copy/Assign View to DynRankView
-  template< class RT , class ... RP >
-  KOKKOS_INLINE_FUNCTION
-  DynRankView( const View<RT,RP...> & rhs )
-    : m_track()
-    , m_map()
-    , m_rank( rhs.Rank )
-    {
-      typedef typename View<RT,RP...>::traits  SrcTraits ;
-      typedef Kokkos::Impl::ViewMapping< traits , SrcTraits , Kokkos::Impl::ViewToDynRankViewTag >  Mapping ;
-      static_assert( Mapping::is_assignable , "Incompatible View to DynRankView copy construction" );
-      Mapping::assign( *this , rhs );
-    }
-=======
   template <class RT, class... RP>
   KOKKOS_INLINE_FUNCTION DynRankView(const DynRankView<RT, RP...>& rhs)
       : m_track(rhs.m_track, traits::is_managed), m_map(), m_rank(rhs.m_rank) {
@@ -1199,7 +1138,6 @@
                   "Incompatible View to DynRankView copy construction");
     Mapping::assign(*this, rhs);
   }
->>>>>>> 5e3fe197
 
   template <class RT, class... RP>
   KOKKOS_INLINE_FUNCTION DynRankView& operator=(const View<RT, RP...>& rhs) {
@@ -1606,77 +1544,6 @@
     }
   };
 
-<<<<<<< HEAD
-
-  typedef Kokkos::DynRankView< value_type , array_layout , typename SrcTraits::device_type , typename SrcTraits::memory_traits >  ret_type;
-
-  template < typename T , class ... P >
-  KOKKOS_INLINE_FUNCTION
-  static ret_type subview( const unsigned src_rank , Kokkos::DynRankView< T , P...> const & src
-                    , Args ... args )
-    {
-
-       typedef ViewMapping< traits_type, typename traits_type::specialize >  DstType ;
-
-       typedef typename std::conditional< (rank==0) , ViewDimension<>
-                                                    , typename std::conditional< (rank==1) , ViewDimension<0>
-                                                    , typename std::conditional< (rank==2) , ViewDimension<0,0>
-                                                    , typename std::conditional< (rank==3) , ViewDimension<0,0,0>
-                                                    , typename std::conditional< (rank==4) , ViewDimension<0,0,0,0>
-                                                    , typename std::conditional< (rank==5) , ViewDimension<0,0,0,0,0>
-                                                    , typename std::conditional< (rank==6) , ViewDimension<0,0,0,0,0,0>
-                                                                                           , ViewDimension<0,0,0,0,0,0,0>
-                                                    >::type >::type >::type >::type >::type >::type >::type  DstDimType ;
-
-      typedef ViewOffset< DstDimType , Kokkos::LayoutStride > dst_offset_type ;
-      typedef typename DstType::handle_type  dst_handle_type ;
-
-      ret_type dst ;
-
-      const SubviewExtents< 7 , rank > extents =
-        ExtentGenerator< Args ... >::generator( src.m_map.m_impl_offset.m_dim , args... ) ;
-
-      dst_offset_type tempdst( src.m_map.m_impl_offset , extents ) ;
-
-      dst.m_track = src.m_track ;
-
-      dst.m_map.m_impl_offset.m_dim.N0 = tempdst.m_dim.N0 ;
-      dst.m_map.m_impl_offset.m_dim.N1 = tempdst.m_dim.N1 ;
-      dst.m_map.m_impl_offset.m_dim.N2 = tempdst.m_dim.N2 ;
-      dst.m_map.m_impl_offset.m_dim.N3 = tempdst.m_dim.N3 ;
-      dst.m_map.m_impl_offset.m_dim.N4 = tempdst.m_dim.N4 ;
-      dst.m_map.m_impl_offset.m_dim.N5 = tempdst.m_dim.N5 ;
-      dst.m_map.m_impl_offset.m_dim.N6 = tempdst.m_dim.N6 ;
-
-      dst.m_map.m_impl_offset.m_stride.S0 = tempdst.m_stride.S0 ;
-      dst.m_map.m_impl_offset.m_stride.S1 = tempdst.m_stride.S1 ;
-      dst.m_map.m_impl_offset.m_stride.S2 = tempdst.m_stride.S2 ;
-      dst.m_map.m_impl_offset.m_stride.S3 = tempdst.m_stride.S3 ;
-      dst.m_map.m_impl_offset.m_stride.S4 = tempdst.m_stride.S4 ;
-      dst.m_map.m_impl_offset.m_stride.S5 = tempdst.m_stride.S5 ;
-      dst.m_map.m_impl_offset.m_stride.S6 = tempdst.m_stride.S6 ;
-
-      dst.m_map.m_impl_handle = dst_handle_type( src.m_map.m_impl_handle +
-                                      src.m_map.m_impl_offset( extents.domain_offset(0)
-                                                  , extents.domain_offset(1)
-                                                  , extents.domain_offset(2)
-                                                  , extents.domain_offset(3)
-                                                  , extents.domain_offset(4)
-                                                  , extents.domain_offset(5)
-                                                  , extents.domain_offset(6)
-                                                  ) );
-
-      dst.m_rank = ( src_rank > 0 ? unsigned(R0) : 0 )
-                 + ( src_rank > 1 ? unsigned(R1) : 0 )
-                 + ( src_rank > 2 ? unsigned(R2) : 0 )
-                 + ( src_rank > 3 ? unsigned(R3) : 0 )
-                 + ( src_rank > 4 ? unsigned(R4) : 0 )
-                 + ( src_rank > 5 ? unsigned(R5) : 0 )
-                 + ( src_rank > 6 ? unsigned(R6) : 0 ) ;
-
-      return dst ;
-    }
-=======
   typedef Kokkos::DynRankView<value_type, array_layout,
                               typename SrcTraits::device_type,
                               typename SrcTraits::memory_traits>
@@ -1749,7 +1616,6 @@
 
     return dst;
   }
->>>>>>> 5e3fe197
 };
 
 }  // namespace Impl
