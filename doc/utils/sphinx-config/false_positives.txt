--- conflicted
+++ resolved
@@ -2177,12 +2177,9 @@
 nmin
 Nmols
 nn
-<<<<<<< HEAD
+nnodes
 nnp
 NNP
-=======
-nnodes
->>>>>>> 180d2895
 Nocedal
 nocite
 nocoeff
