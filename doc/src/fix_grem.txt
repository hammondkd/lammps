--- conflicted
+++ resolved
@@ -36,7 +36,6 @@
 
 :c,image(Eqs/fix_grem.jpg)
 
-<<<<<<< HEAD
 with {eta} negative and steep enough to only intersect the characteristic
 microcanonical temperature (Ts) of the system once, ensuring a unimodal
 enthalpy distribution in that replica. {Lambda} is the intercept and
@@ -45,43 +44,12 @@
 as the lowest desired sampled enthalpy.  Further explanation can be
 found in our recent papers "(Malolepsza)"_#Malolepsza.
 
-This fix requires a Nose-Hoover thermostat reference passed to the grem
-by {thermostat-ID}. Two distinct temperatures exist in this generalized
+This fix requires a Nose-Hoover thermostat fix reference passed to the
+grem as {thermostat-ID}. Two distinct temperatures exist in this generalized
 ensemble, the effective temperature defined above, and a kinetic
 temperature that controls the velocity distribution of particles as
 usual. Either constant volume or constant pressure algorithms can be
 used.
-
-The fix enforces a generalized ensemble in a single replica only.
-Typically, different replicas only differ by {lambda} for simplicity,
-but this is not necessary. Multi-replica runs need to be run outside
-of LAMMPS. An example of this can be found in examples/USER/misc/grem
-
-In general, defining the generalized ensembles is unique for every
-system. When starting a many-replica simulation without any knowledge of
-the underlying microcanonical temperature, there are several tricks we
-have utilized to optimize the process.  Choosing a less-steep {eta}
-yields broader distributions, requiring fewer replicas to map the
-microcanonical temperature.  While this likely struggles from the same
-sampling problems gREM was built to avoid, it provides quick insight to
-Ts.  Initially using an evenly-spaced {lambda} distribution identifies
-=======
-with {eta} negative and steep enough to only intersect 
-the characteristic microcanonical temperature (Ts) of the
-system once, ensuring a unimodal enthalpy distribution in 
-that replica. {Lambda} is the intercept and effects the 
-generalized ensemble similar to how temperature effects 
-a Boltzmann ensemble. {H0} is a reference enthalpy, and
-is typically set as the lowest desired sampled enthalpy.
-Further explanation can be found in our recent papers 
-"(Malolepsza)"_#Malolepsza.
-
-This fix requires a thermostat, with ID passed to fix_grem
-by {thermostat-ID}. Two distinct temperatures exist in this
-generalized ensemble, the effective temperature defined above,
-and a kinetic temperature that controls the velocity 
-distribution of particles as usual. Either constant volume
-or constant pressure algorithms can be used.
 
 The fix enforces a generalized ensemble in a single replica
 only. Typically, this ideaology is combined with replica 
@@ -99,16 +67,14 @@
 this is very inefficient and error prone and should be avoided
 if possible. 
 
-In general, defining the generalized ensembles is unique for 
-every system. When starting a many-replica simulation without 
-any knowledge of the underlying microcanonical temperature, 
-there are several tricks we have utilized to optimize the process. 
-Choosing a less-steep {eta} yields broader distributions, 
-requiring fewer replicas to map the microcanonical temperature. 
-While this likely struggles from the same sampling problems 
-gREM was built to avoid, it provides quick insight to Ts. 
-Initially using an evenly-spaced {lambda} distribution identifies
->>>>>>> 2a026c9a
+In general, defining the generalized ensembles is unique for every
+system. When starting a many-replica simulation without any knowledge of
+the underlying microcanonical temperature, there are several tricks we
+have utilized to optimize the process.  Choosing a less-steep {eta}
+yields broader distributions, requiring fewer replicas to map the
+microcanonical temperature.  While this likely struggles from the same
+sampling problems gREM was built to avoid, it provides quick insight to
+Ts.  Initially using an evenly-spaced {lambda} distribution identifies
 regions where small changes in enthalpy lead to large temperature
 changes. Replicas are easily added where needed.
 
@@ -131,11 +97,7 @@
 
 [Related commands:]
 
-<<<<<<< HEAD
-"fix nvt"_fix_nh.html, "fix npt"_fix_nh.html, "thermo_modify"_thermo_modify.html
-=======
-"grem"_temper_grem.html, "fix_nh"_fix_nh.html, "thermo_modify"_thermo_modify.html
->>>>>>> 2a026c9a
+"grem"_temper_grem.html, "fix nvt"_fix_nh.html, "fix npt"_fix_nh.html, "thermo_modify"_thermo_modify.html
 
 [Default:] none
 
