"LAMMPS WWW Site"_lws - "LAMMPS Documentation"_ld - "LAMMPS Commands"_lc :c

:link(lws,http://lammps.sandia.gov)
:link(ld,Manual.html)
:link(lc,Commands_all.html)

:line

pair_style lj/cut/soft command :h3
pair_style lj/cut/soft/omp command :h3
pair_style lj/cut/coul/cut/soft command :h3
pair_style lj/cut/coul/cut/soft/omp command :h3
pair_style lj/cut/coul/long/soft command :h3
pair_style lj/cut/coul/long/soft/omp command :h3
pair_style lj/cut/tip4p/long/soft command :h3
pair_style lj/cut/tip4p/long/soft/omp command :h3
pair_style lj/charmm/coul/long/soft command :h3
pair_style lj/charmm/coul/long/soft/omp command :h3
pair_style lj/class2/soft command :h3
pair_style lj/class2/coul/cut/soft command :h3
pair_style lj/class2/coul/long/soft command :h3
 pair_style coul/cut/soft command :h3
pair_style coul/cut/soft/omp command :h3
pair_style coul/long/soft command :h3
pair_style coul/long/soft/omp command :h3
pair_style tip4p/long/soft command :h3
pair_style tip4p/long/soft/omp command :h3
pair_style morse/soft command :h3
[Syntax:]

pair_style style args :pre

style = {lj/cut/soft} or {lj/cut/coul/cut/soft} or {lj/cut/coul/long/soft} or {lj/cut/tip4p/long/soft} or {lj/charmm/coul/long/soft} or {lj/class2/soft} or {lj/class2/coul/cut/soft} or {lj/class2/coul/long/soft} or {coul/cut/soft} or {coul/long/soft} or {tip4p/long/soft} or {morse/soft}
args = list of arguments for a particular style :ul
  {lj/cut/soft} args = n alpha_lj cutoff
    n, alpha_LJ = parameters of soft-core potential
    cutoff = global cutoff for Lennard-Jones interactions (distance units)
  {lj/cut/coul/cut/soft} args = n alpha_LJ alpha_C cutoff (cutoff2)
    n, alpha_LJ, alpha_C = parameters of soft-core potential
    cutoff = global cutoff for LJ (and Coulombic if only 1 arg) (distance units)
    cutoff2 = global cutoff for Coulombic (optional) (distance units)
  {lj/cut/coul/long/soft} args = n alpha_LJ alpha_C cutoff
    n, alpha_LJ, alpha_C = parameters of the soft-core potential
    cutoff = global cutoff for LJ (and Coulombic if only 1 arg) (distance units)
    cutoff2 = global cutoff for Coulombic (optional) (distance units)
  {lj/cut/tip4p/long/soft} args = otype htype btype atype qdist n alpha_LJ alpha_C cutoff (cutoff2)
    otype,htype = atom types for TIP4P O and H
    btype,atype = bond and angle types for TIP4P waters
    qdist = distance from O atom to massless charge (distance units)
    n, alpha_LJ, alpha_C = parameters of the soft-core potential
    cutoff = global cutoff for LJ (and Coulombic if only 1 arg) (distance units)
    cutoff2 = global cutoff for Coulombic (optional) (distance units)
  {lj/charmm/coul/long/soft} args = n alpha_LJ alpha_C inner outer (cutoff)
    n, alpha_LJ, alpha_C = parameters of the soft-core potential
    inner, outer = global switching cutoffs for LJ (and Coulombic if only 5 args)
    cutoff = global cutoff for Coulombic (optional, outer is Coulombic cutoff if only 5 args)
  {lj/class2/soft} args = n alpha_lj cutoff
    n, alpha_LJ = parameters of soft-core potential
    cutoff = global cutoff for Lennard-Jones interactions (distance units)
  {lj/class2/coul/cut/soft} args = n alpha_LJ alpha_C cutoff (cutoff2)
    n, alpha_LJ, alpha_C = parameters of soft-core potential
    cutoff = global cutoff for LJ (and Coulombic if only 1 arg) (distance units)
    cutoff2 = global cutoff for Coulombic (optional) (distance units)
  {lj/class2/coul/long/soft} args = n alpha_LJ alpha_C cutoff (cutoff2)
    n, alpha_LJ, alpha_C = parameters of soft-core potential
    cutoff = global cutoff for LJ (and Coulombic if only 1 arg) (distance units)
    cutoff2 = global cutoff for Coulombic (optional) (distance units)
  {coul/cut/soft} args = n alpha_C cutoff
    n, alpha_C = parameters of the soft-core potential
    cutoff = global cutoff for Coulomb interactions (distance units)
  {coul/long/soft} args = n alpha_C cutoff
    n, alpha_C = parameters of the soft-core potential
    cutoff = global cutoff for Coulomb interactions (distance units)
  {tip4p/long/soft} args = otype htype btype atype qdist n alpha_C cutoff
    otype,htype = atom types for TIP4P O and H
    btype,atype = bond and angle types for TIP4P waters
    qdist = distance from O atom to massless charge (distance units)
    n, alpha_C = parameters of the soft-core potential
    cutoff = global cutoff for Coulomb interactions (distance units)
  {morse/soft} args = n lf cutoff
    n = soft-core parameter
    lf = transformation range is lf < lambda < 1
    cutoff = global cutoff for Morse interactions (distance units)
:pre

[Examples:]

pair_style lj/cut/soft 2.0 0.5 9.5
pair_coeff * * 0.28 3.1 1.0
pair_coeff 1 1 0.28 3.1 1.0 9.5 :pre

pair_style lj/cut/coul/cut/soft 2.0 0.5 10.0 9.5
pair_style lj/cut/coul/cut/soft 2.0 0.5 10.0 9.5 9.5
pair_coeff * * 0.28 3.1 1.0
pair_coeff 1 1 0.28 3.1 0.5 10.0
pair_coeff 1 1 0.28 3.1 0.5 10.0 9.5 :pre

pair_style lj/cut/coul/long/soft 2.0 0.5 10.0 9.5
pair_style lj/cut/coul/long/soft 2.0 0.5 10.0 9.5 9.5
pair_coeff * * 0.28 3.1 1.0
pair_coeff 1 1 0.28 3.1 0.0 10.0
pair_coeff 1 1 0.28 3.1 0.0 10.0 9.5 :pre

pair_style lj/cut/tip4p/long/soft 1 2 7 8 0.15 2.0 0.5 10.0 9.8
pair_style lj/cut/tip4p/long/soft 1 2 7 8 0.15 2.0 0.5 10.0 9.8 9.5
pair_coeff * * 0.155 3.1536 1.0
pair_coeff 1 1 0.155 3.1536 1.0 9.5 :pre

pair_style lj/charmm/coul/long 2.0 0.5 10.0 8.0 10.0
pair_style lj/charmm/coul/long 2.0 0.5 10.0 8.0 10.0 9.0
pair_coeff * * 0.28 3.1 1.0
pair_coeff 1 1 0.28 3.1 1.0 0.14 3.1 :pre

pair_style lj/class2/coul/long/soft 2.0 0.5 10.0 9.5
pair_style lj/class2/coul/long/soft 2.0 0.5 10.0 9.5 9.5
pair_coeff * * 0.28 3.1 1.0
pair_coeff 1 1 0.28 3.1 0.0 10.0
pair_coeff 1 1 0.28 3.1 0.0 10.0 9.5 :pre

pair_style coul/long/soft 1.0 10.0 9.5
pair_coeff * * 1.0
pair_coeff 1 1 1.0 9.5 :pre

pair_style tip4p/long/soft 1 2 7 8 0.15 2.0 0.5 10.0 9.8
pair_coeff * * 1.0
pair_coeff 1 1 1.0 9.5 :pre

pair_style morse/soft 4 0.9 10.0
pair_coeff * * 100.0 2.0 1.5 1.0
pair_coeff 1 1 100.0 2.0 1.5 1.0 3.0 :pre

[Description:]

These pair styles have a soft repulsive core, tunable by a parameter lambda,
in order to avoid singularities during free energy calculations when sites are
created or annihilated "(Beutler)"_#Beutler.  When lambda tends to 0 the pair
interaction vanishes with a soft repulsive core.  When lambda tends to 1, the pair
interaction approaches the normal, non-soft potential. These pair styles
are suited for "alchemical" free energy calculations using the "fix
adapt/fep"_fix_adapt_fep.html and "compute fep"_compute_fep.html commands.

The {lj/cut/soft} style and related sub-styles compute the 12-6 Lennard-Jones
and Coulomb potentials modified by a soft core, with the functional form

:c,image(Eqs/pair_lj_soft.jpg)

The {lj/class2/soft} style is a 9-6 potential with the exponent of the
denominator of the first term in brackets taking the value 1.5 instead of 2
(other details differ, see the form of the potential in
"pair_class2"_pair_class2.html).

Coulomb interactions can also be damped with a soft core at short distance,

:c,image(Eqs/pair_coul_soft.jpg)

In the Coulomb part C is an energy-conversion constant, q_i and q_j
are the charges on the 2 atoms, and epsilon is the dielectric constant
which can be set by the "dielectric"_dielectric.html command.

The coefficient lambda is an activation parameter. When lambda = 1 the pair
potential is identical to a Lennard-Jones term or a Coulomb term or a
combination of both. When lambda = 0 the interactions are deactivated. The
transition between these two extrema is smoothed by a soft repulsive core in
order to avoid singularities in potential energy and forces when sites are
created or annihilated and can overlap "(Beutler)"_#Beutler.

The parameters n, alpha_LJ and alpha_C are set in the
"pair_style"_pair_style.html command, before the cutoffs.  Usual choices for the
exponent are n = 2 or n = 1. For the remaining coefficients alpha_LJ = 0.5 and
alpha_C = 10 Angstrom^2 are appropriate choices. Plots of the 12/6 LJ and
Coulomb terms are shown below, for lambda ranging from 1 to 0 every 0.1.

:image(JPG/lj_soft.jpg),image(JPG/coul_soft.jpg)
:c

For the {lj/cut/coul/cut/soft} or {lj/cut/coul/long/soft} pair styles, as well
as for the equivalent {class2} versions, the following coefficients must be
defined for each pair of atoms types via the "pair_coeff"_pair_coeff.html
command as in the examples above, or in the data file or restart files read by
the "read_data"_read_data.html or "read_restart"_read_restart.html commands, or
by mixing as described below:

epsilon (energy units)
sigma (distance units)
lambda (activation parameter, between 0 and 1)
cutoff1 (distance units)
cutoff2 (distance units) :ul

The latter two coefficients are optional.  If not specified, the global
LJ and Coulombic cutoffs specified in the pair_style command are used.
If only one cutoff is specified, it is used as the cutoff for both LJ
and Coulombic interactions for this type pair.  If both coefficients
are specified, they are used as the LJ and Coulombic cutoffs for this
type pair.  You cannot specify 2 cutoffs for style {lj/cut/soft},
since it has no Coulombic terms. For the {coul/cut/soft} and
{coul/long/soft} only lambda and the optional cutoff2 are to be
specified.

Style {lj/cut/tip4p/long/soft} implements a soft-core version of the TIP4P water
model. The usage of the TIP4P pair style is documented in the
"pair_lj"_pair_lj.html styles. In the soft version the parameters n, alpha_LJ
and alpha_C are set in the "pair_style"_pair_style.html command, after the
specific parameters of the TIP4P water model and before the cutoffs. The
activation parameter lambda is supplied as an argument of the the
"pair_coeff"_pair_coeff.html command, after epsilon and sigma and before the
optional cutoffs.

Style {lj/charmm/coul/long/soft} implements a soft-core version of the modified
12-6 LJ potential used in CHARMM and documented in the
"pair_lj_charmm"_pair_charmm.html style. In the soft version the parameters n,
alpha_LJ and alpha_C are set in the "pair_style"_pair_style.html command, before
the global cutoffs. The activation parameter lambda is introduced as an argument
of the the "pair_coeff"_pair_coeff.html command, after epsilon and sigma and
before the optional eps14 and sigma14.

Style {lj/class2/soft} implements a soft-core version of the 9-6 potential in
"pair_class2"_pair_class2.html. In the soft version the parameters n, alpha_LJ
and alpha_C are set in the "pair_style"_pair_style.html command, before the
global cutoffs. The activation parameter lambda is introduced as an argument of
the the "pair_coeff"_pair_coeff.html command, after epsilon and sigma and before
the optional cutoffs.

The {coul/cut/soft}, {coul/long/soft} and {tip4p/long/soft} sub-styles
are designed to be combined with other pair potentials via the
"pair_style hybrid/overlay"_pair_hybrid.html command.  This is because
they have no repulsive core.  Hence, if used by themselves, there will
be no repulsion to keep two oppositely charged particles from
overlapping each other. In this case, if lambda = 1, a singularity may
occur.  These sub-styles are suitable to represent charges embedded in
the Lennard-Jones radius of another site (for example hydrogen atoms
in several water models).

NOTE: When using the soft-core Coulomb potentials with long-range
solvers ({coul/long/soft}, {lj/cut/coul/long/soft}, etc.)  in a free
energy calculation in which sites holding electrostatic charges are
being created or annihilated (using "fix adapt/fep"_fix_adapt_fep.html
and "compute fep"_compute_fep.html) it is important to adapt both the
lambda activation parameter (from 0 to 1, or the reverse) and the
value of the charge (from 0 to its final value, or the reverse). This
ensures that long-range electrostatic terms (kspace) are correct. It
is not necessary to use soft-core Coulomb potentials if the van der
Waals site is present during the free-energy route, thus avoiding
overlap of the charges. Examples are provided in the LAMMPS source
directory tree, under examples/USER/fep.

NOTE: To avoid division by zero do not set sigma = 0 in the {lj/cut/soft} and
related styles; use the lambda parameter instead to activate/deactivate
interactions, or use epsilon = 0 and sigma = 1. Alternatively, when sites do not
interact though the Lennard-Jones term the {coul/long/soft} or similar sub-style
can be used via the "pair_style hybrid/overlay"_pair_hybrid.html command.

:line

The {morse/soft} variant modifies the "pair_morse"_pair_morse.html style at
short range to have a soft core. The functional form differs from that of the
{lj/soft} styles, and is instead given by:

:c,image(Eqs/pair_morse_soft.jpg)

The {morse/soft} style requires the following pair coefficients:

D0 (energy units)
alpha (1/distance units)
r0 (distance units)
lambda (unitless, between 0.0 and 1.0)
cutoff (distance units) :ul

The last coefficient is optional. If not specified, the global morse cutoff is
used.

:line

Styles with a {gpu}, {intel}, {kk}, {omp}, or {opt} suffix are
functionally the same as the corresponding style without the suffix.
They have been optimized to run faster, depending on your available
hardware, as discussed on the "Speed packages"_Speed_packages.html doc
page.  The accelerated styles take the same arguments and should
produce the same results, except for round-off and precision issues.

These accelerated styles are part of the GPU, USER-INTEL, KOKKOS,
USER-OMP and OPT packages, respectively.  They are only enabled if
LAMMPS was built with those packages.  See the "Build
package"_Build_package.html doc page for more info.

You can specify the accelerated styles explicitly in your input script
by including their suffix, or you can use the "-suffix command-line
switch"_Run_options.html when you invoke LAMMPS, or you can use the
"suffix"_suffix.html command in your input script.

See the "Speed packages"_Speed_packages.html doc page for more
instructions on how to use the accelerated styles effectively.

:line

[Mixing, shift, tail correction, restart info]:

The different versions of the {lj/cut/soft} pair styles support mixing.  For atom
type pairs I,J and I != J, the epsilon and sigma coefficients and cutoff
distance for these pair style can be mixed.  The default mix value is
{geometric} for 12-6 styles.

The mixing rule for epsilon and sigma for {lj/class2/soft} 9-6 potentials is to use the
{sixthpower} formulas. The "pair_modify mix"_pair_modify.html setting is thus
ignored for class2 potentials for epsilon and sigma. However it is still
followed for mixing the cutoff distance. See the "pair_modify"_pair_modify.html
command for details.

The {morse/soft} pair style does not support mixing. Thus, coefficients for all
LJ pairs must be specified explicitly.

All of the pair styles with soft core support the "pair_modify"_pair_modify.html
shift option for the energy of the Lennard-Jones portion of the pair
interaction.

The different versions of the {lj/cut/soft} pair styles support the
"pair_modify"_pair_modify.html tail option for adding a long-range tail
correction to the energy and pressure for the Lennard-Jones portion of the pair
interaction.

NOTE: The analytical form of the tail corrections for energy and pressure used
in the {lj/cut/soft} potentials are approximate, being identical to that of the
<<<<<<< HEAD
corresponding non-soft potentials scaled by a factor lambda^n. For real-space
cutoffs greater than 2.5 sigma and alpha_LJ = 0.5, the error affecting the tail
correction is below 0.2% when lambda = 0 (worse case). This error disappears as
lambda approaches 1. Note that this is the error affecting the long-range tail
(itself a correction to the interaction energy) which includes other
approximations, namely that the system is homogeneous (local density equal the
average density) beyond the cutoff.
=======
corresponding non-soft potentials scaled by a factor lambda^n. The errors due to
this approximation should be negligible. For example, for a cutoff of 2.5 sigma
this approximation leads to maximum relative errors in tail corrections of the
order of 1e-4 for energy and virial (alpha_LJ = 0.5, n = 2). The error vanishes
when lambda approaches 0 or 1. Note that these are the errors affecting the
long-range tail (itself a correction to the interaction energy) which includes
other approximations, namely that the system is homogenous (local density equal
the average density) beyond the cutoff.
>>>>>>> f2aab01e

The {morse/soft} pair style does not support the "pair_modify"_pair_modify.html
tail option for adding long-range tail corrections to energy and pressure.

All of these pair styles write information to "binary restart
files"_restart.html, so pair_style and pair_coeff commands do not need to be
specified in an input script that reads a restart file.

:line

[Restrictions:]

The pair styles with soft core are only enabled if LAMMPS was built with the
USER-FEP package. The {long} versions also require the KSPACE package to be
installed. The soft {tip4p} versions also require the MOLECULE package to be
installed. These styles are only enabled if LAMMPS was built with those
packages.  See the "Build package"_Build_package.html doc page for more
info. Note that the KSPACE and MOLECULE packages are installed by default.

[Related commands:]

"pair_coeff"_pair_coeff.html, "fix adapt"_fix_adapt.html,
"fix adapt/fep"_fix_adapt_fep.html, "compute fep"_compute_fep.html

[Default:] none

:line

:link(Beutler)
[(Beutler)] Beutler, Mark, van Schaik, Gerber, van Gunsteren, Chem
Phys Lett, 222, 529 (1994).<|MERGE_RESOLUTION|>--- conflicted
+++ resolved
@@ -319,24 +319,14 @@
 
 NOTE: The analytical form of the tail corrections for energy and pressure used
 in the {lj/cut/soft} potentials are approximate, being identical to that of the
-<<<<<<< HEAD
-corresponding non-soft potentials scaled by a factor lambda^n. For real-space
-cutoffs greater than 2.5 sigma and alpha_LJ = 0.5, the error affecting the tail
-correction is below 0.2% when lambda = 0 (worse case). This error disappears as
-lambda approaches 1. Note that this is the error affecting the long-range tail
-(itself a correction to the interaction energy) which includes other
-approximations, namely that the system is homogeneous (local density equal the
-average density) beyond the cutoff.
-=======
 corresponding non-soft potentials scaled by a factor lambda^n. The errors due to
 this approximation should be negligible. For example, for a cutoff of 2.5 sigma
 this approximation leads to maximum relative errors in tail corrections of the
 order of 1e-4 for energy and virial (alpha_LJ = 0.5, n = 2). The error vanishes
 when lambda approaches 0 or 1. Note that these are the errors affecting the
 long-range tail (itself a correction to the interaction energy) which includes
-other approximations, namely that the system is homogenous (local density equal
+other approximations, namely that the system is homogeneous (local density equal
 the average density) beyond the cutoff.
->>>>>>> f2aab01e
 
 The {morse/soft} pair style does not support the "pair_modify"_pair_modify.html
 tail option for adding long-range tail corrections to energy and pressure.
