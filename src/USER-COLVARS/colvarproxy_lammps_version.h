#ifndef COLVARPROXY_VERSION
<<<<<<< HEAD
#define COLVARPROXY_VERSION "2019-04-09"
// This file is part of the Collective Variables module (Colvars).
// The original version of Colvars and its updates are located at:
// https://github.com/colvars/colvars
// Please update all Colvars source files before making any changes.
// If you wish to distribute your changes, please submit them to the
// Colvars repository at GitHub.

=======
#define COLVARPROXY_VERSION "2019-12-04"
>>>>>>> 5e3fe197
#endif<|MERGE_RESOLUTION|>--- conflicted
+++ resolved
@@ -1,14 +1,3 @@
 #ifndef COLVARPROXY_VERSION
-<<<<<<< HEAD
-#define COLVARPROXY_VERSION "2019-04-09"
-// This file is part of the Collective Variables module (Colvars).
-// The original version of Colvars and its updates are located at:
-// https://github.com/colvars/colvars
-// Please update all Colvars source files before making any changes.
-// If you wish to distribute your changes, please submit them to the
-// Colvars repository at GitHub.
-
-=======
 #define COLVARPROXY_VERSION "2019-12-04"
->>>>>>> 5e3fe197
 #endif