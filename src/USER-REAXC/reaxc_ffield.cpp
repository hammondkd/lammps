--- conflicted
+++ resolved
@@ -33,7 +33,6 @@
 #include "reaxc_defs.h"
 #include "error.h"
 #include "reaxc_tool_box.h"
-
 
 char Read_Force_Field( FILE *fp, reax_interaction *reax,
                        control_params *control )
@@ -155,11 +154,7 @@
 
     /* Sanity checks */
     if (c == 2 && !lgflag)
-<<<<<<< HEAD
-        control->error_ptr->all(FLERR, "Force field file requires using 'lgvdw yes'");	
-=======
         control->error_ptr->all(FLERR, "Force field file requires using 'lgvdw yes'");
->>>>>>> 5e3fe197
 
     if (c < 9) {
       snprintf (errmsg, 1024, "Missing parameter(s) in line %s", s);
