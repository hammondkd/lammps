// clang-format off
/* ----------------------------------------------------------------------
   LAMMPS - Large-scale Atomic/Molecular Massively Parallel Simulator
   https://www.lammps.org/, Sandia National Laboratories
   Steve Plimpton, sjplimp@sandia.gov

   Copyright (2003) Sandia Corporation.  Under the terms of Contract
   DE-AC04-94AL85000 with Sandia Corporation, the U.S. Government retains
   certain rights in this software.  This software is distributed under
   the GNU General Public License.

   See the README file in the top-level LAMMPS directory.
------------------------------------------------------------------------- */

/* ----------------------------------------------------------------------
   Contributing authors: Ray Shan (SNL) and Christian Trott (SNL)

   Nicholas Curtis (AMD), Leopold Grinberd (AMD), and Gina Sitaraman (AMD):
     - Reduced math overhead: enabled specialized calls (e.g., cbrt for a
         cube root instead of pow) and use power/exponential laws to reduce the
         number of exponentials evaluated, etc.
     - Fused the jj loop in TagPairTersoffCompute between the repulsive
         and attractive iterations
     - Merged "ters_fc_k" with "ters_dfc", "ters_bij_k" with "ters_dbij",
         "ters_gijk" with "ters_dgijk", and "ters_fa_k" with "ters_dfa"

------------------------------------------------------------------------- */

#include "pair_tersoff_kokkos.h"

#include "atom_kokkos.h"
#include "atom_masks.h"
#include "comm.h"
#include "error.h"
#include "force.h"
#include "kokkos.h"
#include "math_const.h"
#include "memory_kokkos.h"
#include "neigh_list_kokkos.h"
#include "neigh_request.h"
#include "neighbor.h"
#include "suffix.h"

#include <cmath>

using namespace LAMMPS_NS;
using namespace MathConst;

#define KOKKOS_CUDA_MAX_THREADS 256
#define KOKKOS_CUDA_MIN_BLOCKS 8

/* ---------------------------------------------------------------------- */

template<class DeviceType>
PairTersoffKokkos<DeviceType>::PairTersoffKokkos(LAMMPS *lmp) : PairTersoff(lmp)
{
  respa_enable = 0;
  suffix_flag |= Suffix::KOKKOS;

  kokkosable = 1;
  atomKK = (AtomKokkos *) atom;
  execution_space = ExecutionSpaceFromDevice<DeviceType>::space;
  datamask_read = X_MASK | F_MASK | TYPE_MASK | ENERGY_MASK | VIRIAL_MASK;
  datamask_modify = F_MASK | ENERGY_MASK | VIRIAL_MASK;
}

/* ---------------------------------------------------------------------- */

template<class DeviceType>
PairTersoffKokkos<DeviceType>::~PairTersoffKokkos()
{
  if (!copymode) {
    memoryKK->destroy_kokkos(k_eatom,eatom);
    memoryKK->destroy_kokkos(k_vatom,vatom);
  }
}

/* ----------------------------------------------------------------------
   set coeffs for one or more type pairs
------------------------------------------------------------------------- */

template<class DeviceType>
void PairTersoffKokkos<DeviceType>::coeff(int narg, char **arg)
{
  PairTersoff::coeff(narg,arg);

  // sync map

  int n = atom->ntypes;

  DAT::tdual_int_1d k_map = DAT::tdual_int_1d("pair:map",n+1);
  HAT::t_int_1d h_map = k_map.h_view;

  for (int i = 1; i <= n; i++)
    h_map[i] = map[i];

  k_map.template modify<LMPHostType>();
  k_map.template sync<DeviceType>();

  d_map = k_map.template view<DeviceType>();
}

/* ----------------------------------------------------------------------
   init specific to this pair style
------------------------------------------------------------------------- */

template<class DeviceType>
void PairTersoffKokkos<DeviceType>::init_style()
{
  PairTersoff::init_style();

  // adjust neighbor list request for KOKKOS

  neighflag = lmp->kokkos->neighflag;
  auto request = neighbor->find_request(this);
  request->set_kokkos_host(std::is_same<DeviceType,LMPHostType>::value &&
                           !std::is_same<DeviceType,LMPDeviceType>::value);
  request->set_kokkos_device(std::is_same<DeviceType,LMPDeviceType>::value);

  if (neighflag == FULL)
    error->all(FLERR,"Must use half neighbor list style with pair tersoff/kk");
}

/* ---------------------------------------------------------------------- */

template<class DeviceType>
void PairTersoffKokkos<DeviceType>::setup_params()
{
  PairTersoff::setup_params();

  // sync elem3param and params

  tdual_int_3d k_elem3param = tdual_int_3d("pair:elem3param",nelements,nelements,nelements);
  t_host_int_3d h_elem3param = k_elem3param.h_view;

  tdual_param_1d k_params = tdual_param_1d("pair:params",nparams);
  t_host_param_1d h_params = k_params.h_view;

<<<<<<< HEAD
  k_params.template modify<LMPHostType>();
=======
  for (int i = 0; i < nelements; i++)
    for (int j = 0; j < nelements; j++)
      for (int k = 0; k < nelements; k++)
        h_elem3param(i,j,k) = elem3param[i][j][k];

  for (int m = 0; m < nparams; m++)
    h_params[m] = params[m];

  k_elem3param.modify_host();
  k_elem3param.template sync<DeviceType>();
  k_params.modify_host();
  k_params.template sync<DeviceType>();

  d_elem3param = k_elem3param.template view<DeviceType>();
  d_params = k_params.template view<DeviceType>();
>>>>>>> d8b37601
}

/* ---------------------------------------------------------------------- */

template<class DeviceType>
void PairTersoffKokkos<DeviceType>::compute(int eflag_in, int vflag_in)
{
  eflag = eflag_in;
  vflag = vflag_in;

  ev_init(eflag,vflag,0);

  // reallocate per-atom arrays if necessary

  if (eflag_atom) {
    memoryKK->destroy_kokkos(k_eatom,eatom);
    memoryKK->create_kokkos(k_eatom,eatom,maxeatom,"pair:eatom");
    d_eatom = k_eatom.view<DeviceType>();
  }
  if (vflag_either) {
    memoryKK->destroy_kokkos(k_vatom,vatom);
    memoryKK->create_kokkos(k_vatom,vatom,maxvatom,"pair:vatom");
    d_vatom = k_vatom.view<DeviceType>();
  }

  atomKK->sync(execution_space,datamask_read);
  if (eflag || vflag) atomKK->modified(execution_space,datamask_modify);
  else atomKK->modified(execution_space,F_MASK);

  x = atomKK->k_x.view<DeviceType>();
  f = atomKK->k_f.view<DeviceType>();
  type = atomKK->k_type.view<DeviceType>();
  tag = atomKK->k_tag.view<DeviceType>();
  nlocal = atom->nlocal;
  nall = atom->nlocal + atom->nghost;
  newton_pair = force->newton_pair;

  inum = list->inum;
  const int ignum = inum + list->gnum;
  NeighListKokkos<DeviceType>* k_list = static_cast<NeighListKokkos<DeviceType>*>(list);
  d_numneigh = k_list->d_numneigh;
  d_neighbors = k_list->d_neighbors;
  d_ilist = k_list->d_ilist;

  need_dup = lmp->kokkos->need_dup<DeviceType>();
  if (need_dup) {
    dup_f     = Kokkos::Experimental::create_scatter_view<Kokkos::Experimental::ScatterSum, Kokkos::Experimental::ScatterDuplicated>(f);
    dup_eatom = Kokkos::Experimental::create_scatter_view<Kokkos::Experimental::ScatterSum, Kokkos::Experimental::ScatterDuplicated>(d_eatom);
    dup_vatom = Kokkos::Experimental::create_scatter_view<Kokkos::Experimental::ScatterSum, Kokkos::Experimental::ScatterDuplicated>(d_vatom);
  } else {
    ndup_f     = Kokkos::Experimental::create_scatter_view<Kokkos::Experimental::ScatterSum, Kokkos::Experimental::ScatterNonDuplicated>(f);
    ndup_eatom = Kokkos::Experimental::create_scatter_view<Kokkos::Experimental::ScatterSum, Kokkos::Experimental::ScatterNonDuplicated>(d_eatom);
    ndup_vatom = Kokkos::Experimental::create_scatter_view<Kokkos::Experimental::ScatterSum, Kokkos::Experimental::ScatterNonDuplicated>(d_vatom);
  }

  copymode = 1;

  EV_FLOAT ev;
  EV_FLOAT ev_all;

  // build short neighbor list

  int max_neighs = d_neighbors.extent(1);

  if (((int)d_neighbors_short.extent(1) < max_neighs) ||
     ((int)d_neighbors_short.extent(0) < ignum)) {
    d_neighbors_short = Kokkos::View<int**,DeviceType>("Tersoff::neighbors_short",ignum*1.2,max_neighs);
  }
  if ((int)d_numneigh_short.extent(0) < ignum)
    d_numneigh_short = Kokkos::View<int*,DeviceType>("Tersoff::numneighs_short",ignum*1.2);
  Kokkos::parallel_for(Kokkos::RangePolicy<DeviceType,TagPairTersoffComputeShortNeigh>(0,inum), *this);

  if (neighflag == HALF) {
    if (evflag)
      Kokkos::parallel_reduce(Kokkos::RangePolicy<DeviceType, TagPairTersoffCompute<HALF,1> >(0,inum),*this,ev);
    else
      Kokkos::parallel_for(Kokkos::RangePolicy<DeviceType, TagPairTersoffCompute<HALF,0> >(0,inum),*this);
    ev_all += ev;
  } else if (neighflag == HALFTHREAD) {
    if (evflag)
      Kokkos::parallel_reduce(Kokkos::RangePolicy<DeviceType, TagPairTersoffCompute<HALFTHREAD,1> >(0,inum),*this,ev);
    else
      Kokkos::parallel_for(Kokkos::RangePolicy<DeviceType, TagPairTersoffCompute<HALFTHREAD,0> >(0,inum),*this);
    ev_all += ev;
  }

  if (need_dup)
    Kokkos::Experimental::contribute(f, dup_f);

  if (eflag_global) eng_vdwl += ev_all.evdwl;
  if (vflag_global) {
    virial[0] += ev_all.v[0];
    virial[1] += ev_all.v[1];
    virial[2] += ev_all.v[2];
    virial[3] += ev_all.v[3];
    virial[4] += ev_all.v[4];
    virial[5] += ev_all.v[5];
  }

  if (eflag_atom) {
    if (need_dup)
      Kokkos::Experimental::contribute(d_eatom, dup_eatom);
    k_eatom.template modify<DeviceType>();
    k_eatom.template sync<LMPHostType>();
  }

  if (vflag_either) {
    if (need_dup)
      Kokkos::Experimental::contribute(d_vatom, dup_vatom);
    k_vatom.template modify<DeviceType>();
    k_vatom.template sync<LMPHostType>();
  }

  if (vflag_fdotr) pair_virial_fdotr_compute(this);

  copymode = 0;

  // free duplicated memory
  if (need_dup) {
    dup_f     = decltype(dup_f)();
    dup_eatom = decltype(dup_eatom)();
    dup_vatom = decltype(dup_vatom)();
  }
}

/* ---------------------------------------------------------------------- */

template<class DeviceType>
KOKKOS_INLINE_FUNCTION
void PairTersoffKokkos<DeviceType>::operator()(TagPairTersoffComputeShortNeigh, const int& ii) const {
    const int i = d_ilist[ii];
    const X_FLOAT xtmp = x(i,0);
    const X_FLOAT ytmp = x(i,1);
    const X_FLOAT ztmp = x(i,2);
    const F_FLOAT cutmax_sq = cutmax*cutmax;

    const int jnum = d_numneigh[i];
    int inside = 0;
    for (int jj = 0; jj < jnum; jj++) {
      int j = d_neighbors(i,jj);
      j &= NEIGHMASK;

      const X_FLOAT delx = xtmp - x(j,0);
      const X_FLOAT dely = ytmp - x(j,1);
      const X_FLOAT delz = ztmp - x(j,2);
      const F_FLOAT rsq = delx*delx + dely*dely + delz*delz;

      if (rsq < cutmax_sq) {
<<<<<<< HEAD
        d_neighbors_short(i,inside) = j;
=======
        d_neighbors_short(ii,inside) = j;
>>>>>>> d8b37601
        inside++;
      }
    }
    d_numneigh_short(ii) = inside;
}

/* ---------------------------------------------------------------------- */

template<class DeviceType>
template<int NEIGHFLAG, int EVFLAG>
KOKKOS_INLINE_FUNCTION
void PairTersoffKokkos<DeviceType>::operator()(TagPairTersoffCompute<NEIGHFLAG,EVFLAG>, const int &ii, EV_FLOAT& ev) const {

  // The f array is duplicated for OpenMP, atomic for CUDA, and neither for Serial

  const auto v_f = ScatterViewHelper<NeedDup_v<NEIGHFLAG,DeviceType>,decltype(dup_f),decltype(ndup_f)>::get(dup_f,ndup_f);
  const auto a_f = v_f.template access<AtomicDup_v<NEIGHFLAG,DeviceType>>();

  const int i = d_ilist[ii];
  if (i >= nlocal) return;
  const X_FLOAT xtmp = x(i,0);
  const X_FLOAT ytmp = x(i,1);
  const X_FLOAT ztmp = x(i,2);
  const int itype = d_map(type(i));
  const tagint itag = tag(i);

  F_FLOAT fi[3], fj[3], fk[3];

  //const AtomNeighborsConst d_neighbors_i = k_list.get_neighbors_const(i);
  const int jnum = d_numneigh_short[ii];

  // repulsive

  F_FLOAT f_x = 0.0;
  F_FLOAT f_y = 0.0;
  F_FLOAT f_z = 0.0;

  // attractive: bond order

  for (int jj = 0; jj < jnum; jj++) {
    int j = d_neighbors_short(ii,jj);
    const int jtype = d_map(type(j));

    const F_FLOAT delx1 = xtmp - x(j,0);
    const F_FLOAT dely1 = ytmp - x(j,1);
    const F_FLOAT delz1 = ztmp - x(j,2);
    const F_FLOAT rsq1 = delx1*delx1 + dely1*dely1 + delz1*delz1;
    const int iparam_ij = d_elem3param(itype,jtype,jtype);
    const F_FLOAT cutsq1 = d_params(iparam_ij).cutsq;

    F_FLOAT bo_ij = 0.0;
    if (rsq1 > cutsq1) continue;
    const F_FLOAT rij = sqrt(rsq1);

    for (int kk = 0; kk < jnum; kk++) {
      if (jj == kk) continue;
      int k = d_neighbors_short(ii,kk);
      const int ktype = d_map(type(k));

      const F_FLOAT delx2 = xtmp - x(k,0);
      const F_FLOAT dely2 = ytmp - x(k,1);
      const F_FLOAT delz2 = ztmp - x(k,2);
      const F_FLOAT rsq2 = delx2*delx2 + dely2*dely2 + delz2*delz2;
      const int iparam_ijk = d_elem3param(itype,jtype,ktype);
      const F_FLOAT cutsq2 = d_params(iparam_ijk).cutsq;

      if (rsq2 > cutsq2) continue;
      const F_FLOAT rik = sqrt(rsq2);
      bo_ij += bondorder(d_params(iparam_ijk),rij,delx1,dely1,delz1,rik,delx2,dely2,delz2);
    }

    // attractive: pairwise potential and force

    F_FLOAT fa, dfa, bij, prefactor;
    ters_fa_k_and_ters_dfa(d_params(iparam_ij),rij,fa,dfa);
    ters_bij_k_and_ters_dbij(d_params(iparam_ij),bo_ij,bij,prefactor);
    const F_FLOAT fatt = -0.5*bij * dfa / rij;
    prefactor = 0.5*fa * prefactor;

    f_x += delx1*fatt;
    f_y += dely1*fatt;
    f_z += delz1*fatt;
    F_FLOAT fj_x = -delx1*fatt;
    F_FLOAT fj_y = -dely1*fatt;
    F_FLOAT fj_z = -delz1*fatt;

    if (EVFLAG) {
      const F_FLOAT eng = 0.5*bij * fa;
      if (eflag) ev.evdwl += eng;
      if (vflag_either || eflag_atom)
        this->template ev_tally<NEIGHFLAG>(ev,i,j,eng,fatt,delx1,dely1,delz1);
    }

    // attractive: three-body force

    for (int kk = 0; kk < jnum; kk++) {
      if (jj == kk) continue;
      int k = d_neighbors_short(ii,kk);
      const int ktype = d_map(type(k));

      const F_FLOAT delx2 = xtmp - x(k,0);
      const F_FLOAT dely2 = ytmp - x(k,1);
      const F_FLOAT delz2 = ztmp - x(k,2);
      const F_FLOAT rsq2 = delx2*delx2 + dely2*dely2 + delz2*delz2;
      const int iparam_ijk = d_elem3param(itype,jtype,ktype);
      const F_FLOAT cutsq2 = d_params(iparam_ijk).cutsq;

      if (rsq2 > cutsq2) continue;
      const F_FLOAT rik = sqrt(rsq2);
      ters_dthb(d_params(iparam_ijk),prefactor,rij,delx1,dely1,delz1,
                rik,delx2,dely2,delz2,fi,fj,fk);

      f_x += fi[0];
      f_y += fi[1];
      f_z += fi[2];
      fj_x += fj[0];
      fj_y += fj[1];
      fj_z += fj[2];
      a_f(k,0) += fk[0];
      a_f(k,1) += fk[1];
      a_f(k,2) += fk[2];

      if (vflag_either) {
        F_FLOAT delrij[3], delrik[3];
        delrij[0] = -delx1; delrij[1] = -dely1; delrij[2] = -delz1;
        delrik[0] = -delx2; delrik[1] = -dely2; delrik[2] = -delz2;
        if (vflag_either) this->template v_tally3<NEIGHFLAG>(ev,i,j,k,fj,fk,delrij,delrik);
      }
    }

    // repulsive

    const tagint jtag = tag(j);
    bool continue_flag = false;

    if (itag > jtag) {
      if ((itag+jtag) % 2 == 0) continue_flag = true;
    } else if (itag < jtag) {
      if ((itag+jtag) % 2 == 1) continue_flag = true;
    } else {
      if (x(j,2) < ztmp) continue_flag = true;
      else if (x(j,2) == ztmp && x(j,1) < ytmp) continue_flag = true;
      else if (x(j,2) == ztmp && x(j,1) == ytmp && x(j,0) < xtmp) continue_flag = true;
    }
    if (!continue_flag) {
       F_FLOAT tmp_fce, tmp_fcd;
       ters_fc_k_and_ters_dfc(d_params[iparam_ij],rij,tmp_fce,tmp_fcd);

       const F_FLOAT tmp_exp = exp(-d_params[iparam_ij].lam1 * rij);
       const F_FLOAT frep = -d_params[iparam_ij].biga * tmp_exp *
                          (tmp_fcd - tmp_fce*d_params[iparam_ij].lam1) / rij;
       const F_FLOAT eng = tmp_fce * d_params[iparam_ij].biga * tmp_exp;

       f_x += delx1*frep;
       fj_x -= delx1*frep;

       f_y += dely1*frep;
       fj_y -= dely1*frep;

       f_z += delz1*frep;
       fj_z -= delz1*frep;

       if (EVFLAG) {
          if (eflag) ev.evdwl += eng;
          if (vflag_either || eflag_atom) this->template ev_tally<NEIGHFLAG>(ev,i,j,eng,frep,delx1,dely1,delz1);
       }
    }

<<<<<<< HEAD
    // attractive: three-body force

    for (kk = 0; kk < jnum; kk++) {
      if (jj == kk) continue;
      k = d_neighbors_short(i,kk);
      k &= NEIGHMASK;
      ktype = type(k);

      delx2 = xtmp - x(k,0);
      dely2 = ytmp - x(k,1);
      delz2 = ztmp - x(k,2);
      rsq2 = delx2*delx2 + dely2*dely2 + delz2*delz2;
      cutsq2 = paramskk(itype,jtype,ktype).cutsq;

      if (rsq2 > cutsq2) continue;
      rik = sqrt(rsq2);
      ters_dthb(itype,jtype,ktype,prefactor,rij,delx1,dely1,delz1,
                rik,delx2,dely2,delz2,fi,fj,fk);

      f_x += fi[0];
      f_y += fi[1];
      f_z += fi[2];

      if (vflag_either) {
        F_FLOAT delrij[3], delrik[3];
        delrij[0] = -delx1; delrij[1] = -dely1; delrij[2] = -delz1;
        delrik[0] = -delx2; delrik[1] = -dely2; delrik[2] = -delz2;
        if (vflag_either) this->template v_tally3<NEIGHFLAG>(ev,i,j,k,fj,fk,delrij,delrik);
      }
    }
=======
    a_f(j,0) += fj_x;
    a_f(j,1) += fj_y;
    a_f(j,2) += fj_z;
>>>>>>> d8b37601
  }
  a_f(i,0) += f_x;
  a_f(i,1) += f_y;
  a_f(i,2) += f_z;
}

template<class DeviceType>
template<int NEIGHFLAG, int EVFLAG>
KOKKOS_INLINE_FUNCTION
void PairTersoffKokkos<DeviceType>::operator()(TagPairTersoffCompute<NEIGHFLAG,EVFLAG>, const int &ii) const {
  EV_FLOAT ev;
  this->template operator()<NEIGHFLAG,EVFLAG>(TagPairTersoffCompute<NEIGHFLAG,EVFLAG>(), ii, ev);
}

/* ---------------------------------------------------------------------- */

template<class DeviceType>
KOKKOS_INLINE_FUNCTION
<<<<<<< HEAD
void PairTersoffKokkos<DeviceType>::operator()(TagPairTersoffComputeFullB<NEIGHFLAG,EVFLAG>, const int &ii, EV_FLOAT& ev) const {

  const int i = d_ilist[ii];
  const X_FLOAT xtmp = x(i,0);
  const X_FLOAT ytmp = x(i,1);
  const X_FLOAT ztmp = x(i,2);
  const int itype = type(i);

  int j,k,jj,kk,jtype,ktype,j_jnum;
  F_FLOAT rsq1, cutsq1, rsq2, cutsq2, rij, rik, bo_ij;
  F_FLOAT fj[3], fk[3];
  X_FLOAT delx1, dely1, delz1, delx2, dely2, delz2;

  const int jnum = d_numneigh_short[i];

  F_FLOAT f_x = 0.0;
  F_FLOAT f_y = 0.0;
  F_FLOAT f_z = 0.0;

  // attractive: bond order

  for (jj = 0; jj < jnum; jj++) {
    j = d_neighbors_short(i,jj);
    j &= NEIGHMASK;
    if (j >= nlocal) continue;
    jtype = type(j);

    delx1 = x(j,0) - xtmp;
    dely1 = x(j,1) - ytmp;
    delz1 = x(j,2) - ztmp;
    rsq1 = delx1*delx1 + dely1*dely1 + delz1*delz1;
    cutsq1 = paramskk(jtype,itype,itype).cutsq;

    bo_ij = 0.0;
    if (rsq1 > cutsq1) continue;
    rij = sqrt(rsq1);

    j_jnum = d_numneigh_short[j];

    for (kk = 0; kk < j_jnum; kk++) {
      k = d_neighbors_short(j,kk);
      if (k == i) continue;
      k &= NEIGHMASK;
      ktype = type(k);

      delx2 = x(j,0) - x(k,0);
      dely2 = x(j,1) - x(k,1);
      delz2 = x(j,2) - x(k,2);
      rsq2 = delx2*delx2 + dely2*dely2 + delz2*delz2;
      cutsq2 = paramskk(jtype,itype,ktype).cutsq;

      if (rsq2 > cutsq2) continue;
      rik = sqrt(rsq2);
      bo_ij += bondorder(jtype,itype,ktype,rij,delx1,dely1,delz1,rik,delx2,dely2,delz2);

    }

    // attractive: pairwise potential and force

    const F_FLOAT fa = ters_fa_k(jtype,itype,itype,rij);
    const F_FLOAT dfa = ters_dfa(jtype,itype,itype,rij);
    const F_FLOAT bij = ters_bij_k(jtype,itype,itype,bo_ij);
    const F_FLOAT fatt = -0.5*bij * dfa / rij;
    const F_FLOAT prefactor = 0.5*fa * ters_dbij(jtype,itype,itype,bo_ij);
    const F_FLOAT eng = 0.5*bij * fa;

    f_x -= delx1*fatt;
    f_y -= dely1*fatt;
    f_z -= delz1*fatt;

    if (EVFLAG) {
      if (eflag)
        ev.evdwl += 0.5 * eng;
      if (vflag_either || eflag_atom)
        this->template ev_tally<NEIGHFLAG>(ev,i,j,eng,fatt,delx1,dely1,delz1);
    }

    // attractive: three-body force

    for (kk = 0; kk < j_jnum; kk++) {
      k = d_neighbors_short(j,kk);
      if (k == i) continue;
      k &= NEIGHMASK;
      ktype = type(k);

      delx2 = x(j,0) - x(k,0);
      dely2 = x(j,1) - x(k,1);
      delz2 = x(j,2) - x(k,2);
      rsq2 = delx2*delx2 + dely2*dely2 + delz2*delz2;
      cutsq2 = paramskk(jtype,itype,ktype).cutsq;

      if (rsq2 > cutsq2) continue;
      rik = sqrt(rsq2);
      ters_dthbj(jtype,itype,ktype,prefactor,rij,delx1,dely1,delz1,
                rik,delx2,dely2,delz2,fj,fk);
      f_x += fj[0];
      f_y += fj[1];
      f_z += fj[2];

      if (vflag_either) {
        F_FLOAT delrji[3], delrjk[3];
        delrji[0] = -delx1; delrji[1] = -dely1; delrji[2] = -delz1;
        delrjk[0] = -delx2; delrjk[1] = -dely2; delrjk[2] = -delz2;
        if (vflag_either) v_tally3_atom(ev,i,j,k,fj,fk,delrji,delrjk);
      }

      const F_FLOAT fa_jk = ters_fa_k(jtype,ktype,itype,rik);
      const F_FLOAT prefactor_jk = 0.5*fa_jk * ters_dbij(jtype,ktype,itype,bo_ij);
      ters_dthbk(jtype,ktype,itype,prefactor_jk,rik,delx2,dely2,delz2,
                rij,delx1,dely1,delz1,fk);
      f_x += fk[0];
      f_y += fk[1];
      f_z += fk[2];
    }
  }
  f(i,0) += f_x;
  f(i,1) += f_y;
  f(i,2) += f_z;
}
=======
double PairTersoffKokkos<DeviceType>::ters_fc_k(const Param& param, const F_FLOAT &r) const
{
  const F_FLOAT ters_R = param.bigr;
  const F_FLOAT ters_D = param.bigd;
>>>>>>> d8b37601

  if (r < ters_R-ters_D) return 1.0;
  if (r > ters_R+ters_D) return 0.0;
  return 0.5*(1.0 - sin(MY_PI2*(r - ters_R)/ters_D));
}

/* ---------------------------------------------------------------------- */

template<class DeviceType>
KOKKOS_INLINE_FUNCTION
double PairTersoffKokkos<DeviceType>::ters_dfc(const Param& param, const F_FLOAT &r) const
{
  const F_FLOAT ters_R = param.bigr;
  const F_FLOAT ters_D = param.bigd;

  if (r < ters_R-ters_D) return 0.0;
  if (r > ters_R+ters_D) return 0.0;
  return -(MY_PI4/ters_D) * cos(MY_PI2*(r - ters_R)/ters_D);
}

/* ---------------------------------------------------------------------- */

template<class DeviceType>
KOKKOS_INLINE_FUNCTION
void PairTersoffKokkos<DeviceType>::ters_fc_k_and_ters_dfc(const Param& param, const F_FLOAT &r, double& fc, double& dfc) const
{
  const F_FLOAT ters_R = param.bigr;
  const F_FLOAT ters_D = param.bigd;

  if (r < ters_R-ters_D) {
     fc = 1.0;
     dfc = 0.0;
     return;
  }
  if (r > ters_R+ters_D) {
     fc = 0.0;
     dfc = 0.0;
     return;
  }
  const F_FLOAT arg = MY_PI2*(r - ters_R)/ters_D;

  //double sn, cn;
  //sincos(arg, &sn, &cn);

  fc = 0.5*(1.0 - sin(arg));
  dfc = -(MY_PI4/ters_D) * cos(arg);
}

/* ---------------------------------------------------------------------- */

template<class DeviceType>
KOKKOS_INLINE_FUNCTION
double PairTersoffKokkos<DeviceType>::bondorder(const Param& param,
        const F_FLOAT &rij, const F_FLOAT &dx1, const F_FLOAT &dy1, const F_FLOAT &dz1,
        const F_FLOAT &rik, const F_FLOAT &dx2, const F_FLOAT &dy2, const F_FLOAT &dz2) const
{
  F_FLOAT arg, ex_delr;

  const F_FLOAT costheta = (dx1*dx2 + dy1*dy2 + dz1*dz2)/(rij*rik);

  const F_FLOAT paramtmp = param.lam3 * (rij-rik);
  if (int(param.powerm) == 3) arg = paramtmp*paramtmp*paramtmp;//pow(param.lam3 * (rij-rik),3.0);
  else arg = paramtmp;

  if (arg > 69.0776) ex_delr = 1.e30;
  else if (arg < -69.0776) ex_delr = 0.0;
  else ex_delr = exp(arg);

  return ters_fc_k(param,rik) * ters_gijk(param,costheta) * ex_delr;
}

/* ---------------------------------------------------------------------- */

template<class DeviceType>
KOKKOS_INLINE_FUNCTION
double PairTersoffKokkos<DeviceType>::
        ters_gijk(const Param& param, const F_FLOAT &cos) const
{
  const F_FLOAT ters_c = param.c * param.c;
  const F_FLOAT ters_d = param.d * param.d;
  const F_FLOAT hcth = param.h - cos;

  return param.gamma*(1.0 + ters_c/ters_d - ters_c/(ters_d+hcth*hcth));
}

/* ---------------------------------------------------------------------- */

template<class DeviceType>
KOKKOS_INLINE_FUNCTION
double PairTersoffKokkos<DeviceType>::
        ters_dgijk(const Param& param, const F_FLOAT &cos) const
{
  const F_FLOAT ters_c = param.c * param.c;
  const F_FLOAT ters_d = param.d * param.d;
  const F_FLOAT hcth = param.h - cos;
  const F_FLOAT numerator = -2.0 * ters_c * hcth;
  const F_FLOAT denominator = 1.0/(ters_d + hcth*hcth);
  return param.gamma * numerator * denominator * denominator;
}

/* ---------------------------------------------------------------------- */

template<class DeviceType>
KOKKOS_INLINE_FUNCTION
void PairTersoffKokkos<DeviceType>::
        ters_gijk_and_ters_dgijk(const Param& param, const F_FLOAT &cos, double &gijk, double &dgijk) const
{
  const F_FLOAT ters_c = param.c * param.c;
  const F_FLOAT ters_d = param.d * param.d;
  const F_FLOAT hcth = param.h - cos;

  const F_FLOAT numerator = -2.0 * ters_c * hcth;
  const F_FLOAT denominator = 1.0/(ters_d + hcth*hcth);

  gijk = param.gamma*(1.0 + ters_c/ters_d - ters_c*denominator);
  dgijk = param.gamma * numerator * denominator * denominator;
}

/* ---------------------------------------------------------------------- */

template<class DeviceType>
KOKKOS_INLINE_FUNCTION
double PairTersoffKokkos<DeviceType>::ters_fa_k(const Param& param, const F_FLOAT &r) const
{
  if (r > param.bigr + param.bigd) return 0.0;
  return -param.bigb * exp(-param.lam2 * r)
          * ters_fc_k(param,r);
}

/* ---------------------------------------------------------------------- */

template<class DeviceType>
KOKKOS_INLINE_FUNCTION
double PairTersoffKokkos<DeviceType>::ters_dfa(const Param& param, const F_FLOAT &r) const
{
  if (r > param.bigr + param.bigd) return 0.0;
  return param.bigb * exp(-param.lam2 * r) *
    (param.lam2 * ters_fc_k(param,r) - ters_dfc(param,r));
}

/* ---------------------------------------------------------------------- */

template<class DeviceType>
KOKKOS_INLINE_FUNCTION
void PairTersoffKokkos<DeviceType>::ters_fa_k_and_ters_dfa(const Param& param, const F_FLOAT &r, double &fa, double &dfa) const
{
  if (r > param.bigr + param.bigd) {
     fa = 0.0;
     dfa = 0.0;
  } else {
    double tmp1 = param.bigb * exp(-param.lam2 * r);
    F_FLOAT fc_k, dfc;
    ters_fc_k_and_ters_dfc(param,r,fc_k,dfc);
    fa = -tmp1 * fc_k;
    dfa = tmp1 * (param.lam2 * fc_k - dfc);
  }
}

/* ---------------------------------------------------------------------- */

template<class DeviceType>
KOKKOS_INLINE_FUNCTION
double PairTersoffKokkos<DeviceType>::ters_bij_k(const Param& param, const F_FLOAT &bo) const
{
<<<<<<< HEAD
  const F_FLOAT tmp = paramskk(i,j,k).beta * bo;
  const F_FLOAT factor = -0.5/sqrt(tmp*tmp*tmp); //pow(tmp,-1.5)
  if (tmp > paramskk(i,j,k).c1) return paramskk(i,j,k).beta * factor;
  if (tmp > paramskk(i,j,k).c2)
    return paramskk(i,j,k).beta * (factor *
           // error in negligible 2nd term fixed 2/21/2022
           // (1.0 - 0.5*(1.0 +  1.0/(2.0*paramskk(i,j,k).powern)) *
           (1.0 - (1.0 +  1.0/(2.0*paramskk(i,j,k).powern)) *
           pow(tmp,-paramskk(i,j,k).powern)));
  if (tmp < paramskk(i,j,k).c4) return 0.0;
  if (tmp < paramskk(i,j,k).c3)
    return -0.5*paramskk(i,j,k).beta * pow(tmp,paramskk(i,j,k).powern-1.0);

  const F_FLOAT tmp_n = pow(tmp,paramskk(i,j,k).powern);
  return -0.5 * pow(1.0+tmp_n, -1.0-(1.0/(2.0*paramskk(i,j,k).powern)))*tmp_n / bo;
=======
  const F_FLOAT tmp = param.beta * bo;
  if (tmp > param.c1) return 1.0/sqrt(tmp);
  if (tmp > param.c2)
    return (1.0 - pow(tmp,-param.powern) / (2.0*param.powern))/sqrt(tmp);
  if (tmp < param.c4) return 1.0;
  if (tmp < param.c3)
    return 1.0 - pow(tmp,param.powern)/(2.0*param.powern);
  return pow(1.0 + pow(tmp,param.powern), -1.0/(2.0*param.powern));
}

/* ---------------------------------------------------------------------- */

template<class DeviceType>
KOKKOS_INLINE_FUNCTION
double PairTersoffKokkos<DeviceType>::ters_dbij(const Param& param, const F_FLOAT &bo) const
{
  const F_FLOAT tmp = param.beta * bo;
  const F_FLOAT factor = -0.5/sqrt(tmp*tmp*tmp); //pow(tmp,-1.5)
  if (tmp > param.c1) return param.beta * factor;
  if (tmp > param.c2)
    return param.beta * (factor *
           // error in negligible 2nd term fixed 2/21/2022
           // (1.0 - 0.5*(1.0 +  1.0/(2.0*param.powern)) *
           (1.0 - (1.0 + 1.0/(2.0*param.powern)) *
           pow(tmp,-param.powern)));
  if (tmp < param.c4) return 0.0;
  if (tmp < param.c3)
    return -0.5*param.beta * pow(tmp,param.powern-1.0);

  const F_FLOAT tmp_n = pow(tmp,param.powern);
  return -0.5 * pow(1.0+tmp_n, -1.0-(1.0/(2.0*param.powern)))*tmp_n / bo;
}

/* ---------------------------------------------------------------------- */

template<class DeviceType>
KOKKOS_INLINE_FUNCTION
void PairTersoffKokkos<DeviceType>::ters_bij_k_and_ters_dbij(const Param& param, const F_FLOAT &bo, double& bij, double& prefactor) const
{
  const F_FLOAT tmp = param.beta * bo;
  const F_FLOAT factor = -0.5/sqrt(tmp*tmp*tmp); //pow(tmp,-1.5)
  if (tmp > param.c1) {
      bij =  1.0/sqrt(tmp);
      prefactor = param.beta * factor;
      return;
  }

  auto prm_ijk_pn = param.powern;

  if (tmp > param.c2) {
    auto tmp_pow_neg_prm_ijk_pn =  pow(tmp,-prm_ijk_pn);
    bij =  (1.0 - tmp_pow_neg_prm_ijk_pn / (2.0*prm_ijk_pn))/sqrt(tmp);
    prefactor =  param.beta * (factor *
           (1.0 - 0.5*(1.0 +  1.0/(2.0*prm_ijk_pn)) *
           tmp_pow_neg_prm_ijk_pn));
    return;
  }

  if (tmp < param.c4) {
    bij = 1.0;
    prefactor = 0.0;
    return;
  }
  if (tmp < param.c3) {
    auto tmp_pow_prm_ijk_pn_less_one =  pow(tmp,prm_ijk_pn-1.0);
    bij =  1.0 - tmp_pow_prm_ijk_pn_less_one*tmp/(2.0*prm_ijk_pn);
    prefactor = -0.5*param.beta * tmp_pow_prm_ijk_pn_less_one;
    return;
  }

  const F_FLOAT tmp_n = pow(tmp,param.powern);
  bij = pow(1.0 + tmp_n, -1.0/(2.0*prm_ijk_pn));
  prefactor =  -0.5 * pow(1.0+tmp_n, -1.0-(1.0/(2.0*prm_ijk_pn)))*tmp_n / bo;
>>>>>>> d8b37601
}

/* ---------------------------------------------------------------------- */

template<class DeviceType>
KOKKOS_INLINE_FUNCTION
void PairTersoffKokkos<DeviceType>::ters_dthb(
        const Param& param, const F_FLOAT &prefactor,
        const F_FLOAT &rij, const F_FLOAT &dx1, const F_FLOAT &dy1, const F_FLOAT &dz1,
        const F_FLOAT &rik, const F_FLOAT &dx2, const F_FLOAT &dy2, const F_FLOAT &dz2,
        F_FLOAT *fi, F_FLOAT *fj, F_FLOAT *fk) const
{
  // from PairTersoff::attractive
  F_FLOAT rij_hat[3],rik_hat[3];
  F_FLOAT rijinv,rikinv;
  F_FLOAT delrij[3], delrik[3];

  delrij[0] = dx1; delrij[1] = dy1; delrij[2] = dz1;
  delrik[0] = dx2; delrik[1] = dy2; delrik[2] = dz2;

  //rij = sqrt(rsq1);
  rijinv = 1.0/rij;
  vec3_scale(rijinv,delrij,rij_hat);

  //rik = sqrt(rsq2);
  rikinv = 1.0/rik;
  vec3_scale(rikinv,delrik,rik_hat);

  // from PairTersoff::ters_zetaterm_d
  F_FLOAT gijk,dgijk,ex_delr,dex_delr,fc,dfc,cos,tmp;
  F_FLOAT dcosfi[3],dcosfj[3],dcosfk[3];

  ters_fc_k_and_ters_dfc(param,rik,fc,dfc);

  const F_FLOAT paramtmp = param.lam3 * (rij-rik);
  if (int(param.powerm) == 3) tmp = paramtmp*paramtmp*paramtmp;//pow(param.lam3 * (rij-rik),3.0);
  else tmp = paramtmp;

  if (tmp > 69.0776) ex_delr = 1.e30;
  else if (tmp < -69.0776) ex_delr = 0.0;
  else ex_delr = exp(tmp);

  if (int(param.powerm) == 3)
    dex_delr = 3.0*paramtmp*paramtmp*param.lam3*ex_delr;//pow(rij-rik,2.0)*ex_delr;
  else dex_delr = param.lam3 * ex_delr;

  cos = vec3_dot(rij_hat,rik_hat);

  ters_gijk_and_ters_dgijk(param,cos,gijk,dgijk);

  // from PairTersoff::costheta_d
  vec3_scaleadd(-cos,rij_hat,rik_hat,dcosfj);
  vec3_scale(rijinv,dcosfj,dcosfj);
  vec3_scaleadd(-cos,rik_hat,rij_hat,dcosfk);
  vec3_scale(rikinv,dcosfk,dcosfk);
  vec3_add(dcosfj,dcosfk,dcosfi);
  vec3_scale(-1.0,dcosfi,dcosfi);

  vec3_scale(-dfc*gijk*ex_delr,rik_hat,fi);
  vec3_scaleadd(fc*dgijk*ex_delr,dcosfi,fi,fi);
  vec3_scaleadd(fc*gijk*dex_delr,rik_hat,fi,fi);
  vec3_scaleadd(-fc*gijk*dex_delr,rij_hat,fi,fi);
  vec3_scale(prefactor,fi,fi);

  vec3_scale(fc*dgijk*ex_delr,dcosfj,fj);
  vec3_scaleadd(fc*gijk*dex_delr,rij_hat,fj,fj);
  vec3_scale(prefactor,fj,fj);

  vec3_scale(dfc*gijk*ex_delr,rik_hat,fk);
  vec3_scaleadd(fc*dgijk*ex_delr,dcosfk,fk,fk);
  vec3_scaleadd(-fc*gijk*dex_delr,rik_hat,fk,fk);
  vec3_scale(prefactor,fk,fk);

}

/* ---------------------------------------------------------------------- */

template<class DeviceType>
KOKKOS_INLINE_FUNCTION
void PairTersoffKokkos<DeviceType>::ters_dthbj(
        const Param& param, const F_FLOAT &prefactor,
        const F_FLOAT &rij, const F_FLOAT &dx1, const F_FLOAT &dy1, const F_FLOAT &dz1,
        const F_FLOAT &rik, const F_FLOAT &dx2, const F_FLOAT &dy2, const F_FLOAT &dz2,
        F_FLOAT *fj, F_FLOAT *fk) const
{
  F_FLOAT rij_hat[3],rik_hat[3];
  F_FLOAT rijinv,rikinv;
  F_FLOAT delrij[3], delrik[3];

  delrij[0] = dx1; delrij[1] = dy1; delrij[2] = dz1;
  delrik[0] = dx2; delrik[1] = dy2; delrik[2] = dz2;

  rijinv = 1.0/rij;
  vec3_scale(rijinv,delrij,rij_hat);

  rikinv = 1.0/rik;
  vec3_scale(rikinv,delrik,rik_hat);

  F_FLOAT gijk,dgijk,ex_delr,dex_delr,fc,dfc,cos,tmp;
  F_FLOAT dcosfi[3],dcosfj[3],dcosfk[3];

  fc = ters_fc_k(param,rik);
  dfc = ters_dfc(param,rik);
  const F_FLOAT paramtmp = param.lam3 * (rij-rik);
  if (int(param.powerm) == 3) tmp = paramtmp*paramtmp*paramtmp;//pow(param.lam3 * (rij-rik),3.0);
  else tmp = paramtmp;

  if (tmp > 69.0776) ex_delr = 1.e30;
  else if (tmp < -69.0776) ex_delr = 0.0;
  else ex_delr = exp(tmp);

  if (int(param.powerm) == 3)
    dex_delr = 3.0*paramtmp*paramtmp*param.lam3*ex_delr;//pow(param.lam3,3.0) * pow(rij-rik,2.0)*ex_delr;
  else dex_delr = param.lam3 * ex_delr;

  cos = vec3_dot(rij_hat,rik_hat);
  gijk = ters_gijk(param,cos);
  dgijk = ters_dgijk(param,cos);

  vec3_scaleadd(-cos,rij_hat,rik_hat,dcosfj);
  vec3_scale(rijinv,dcosfj,dcosfj);
  vec3_scaleadd(-cos,rik_hat,rij_hat,dcosfk);
  vec3_scale(rikinv,dcosfk,dcosfk);
  vec3_add(dcosfj,dcosfk,dcosfi);
  vec3_scale(-1.0,dcosfi,dcosfi);

  vec3_scale(fc*dgijk*ex_delr,dcosfj,fj);
  vec3_scaleadd(fc*gijk*dex_delr,rij_hat,fj,fj);
  vec3_scale(prefactor,fj,fj);

  vec3_scale(dfc*gijk*ex_delr,rik_hat,fk);
  vec3_scaleadd(fc*dgijk*ex_delr,dcosfk,fk,fk);
  vec3_scaleadd(-fc*gijk*dex_delr,rik_hat,fk,fk);
  vec3_scale(prefactor,fk,fk);

}

/* ---------------------------------------------------------------------- */

template<class DeviceType>
KOKKOS_INLINE_FUNCTION
void PairTersoffKokkos<DeviceType>::ters_dthbk(
        const Param& param, const F_FLOAT &prefactor,
        const F_FLOAT &rij, const F_FLOAT &dx1, const F_FLOAT &dy1, const F_FLOAT &dz1,
        const F_FLOAT &rik, const F_FLOAT &dx2, const F_FLOAT &dy2, const F_FLOAT &dz2,
        F_FLOAT *fk) const
{
  F_FLOAT rij_hat[3],rik_hat[3];
  F_FLOAT rijinv,rikinv;
  F_FLOAT delrij[3], delrik[3];

  delrij[0] = dx1; delrij[1] = dy1; delrij[2] = dz1;
  delrik[0] = dx2; delrik[1] = dy2; delrik[2] = dz2;

  rijinv = 1.0/rij;
  vec3_scale(rijinv,delrij,rij_hat);

  rikinv = 1.0/rik;
  vec3_scale(rikinv,delrik,rik_hat);

  F_FLOAT gijk,dgijk,ex_delr,dex_delr,fc,dfc,cos,tmp;
  F_FLOAT dcosfi[3],dcosfj[3],dcosfk[3];

  fc = ters_fc_k(param,rik);
  dfc = ters_dfc(param,rik);
  const F_FLOAT paramtmp = param.lam3 * (rij-rik);
  if (int(param.powerm) == 3) tmp = paramtmp*paramtmp*paramtmp;//pow(param.lam3 * (rij-rik),3.0);
  else tmp = paramtmp;

  if (tmp > 69.0776) ex_delr = 1.e30;
  else if (tmp < -69.0776) ex_delr = 0.0;
  else ex_delr = exp(tmp);

  if (int(param.powerm) == 3)
    dex_delr = 3.0*paramtmp*paramtmp*param.lam3*ex_delr;//pow(param.lam3,3.0) * pow(rij-rik,2.0)*ex_delr;
  else dex_delr = param.lam3 * ex_delr;

  cos = vec3_dot(rij_hat,rik_hat);
  gijk = ters_gijk(param,cos);
  dgijk = ters_dgijk(param,cos);

  vec3_scaleadd(-cos,rij_hat,rik_hat,dcosfj);
  vec3_scale(rijinv,dcosfj,dcosfj);
  vec3_scaleadd(-cos,rik_hat,rij_hat,dcosfk);
  vec3_scale(rikinv,dcosfk,dcosfk);
  vec3_add(dcosfj,dcosfk,dcosfi);
  vec3_scale(-1.0,dcosfi,dcosfi);

  vec3_scale(dfc*gijk*ex_delr,rik_hat,fk);
  vec3_scaleadd(fc*dgijk*ex_delr,dcosfk,fk,fk);
  vec3_scaleadd(-fc*gijk*dex_delr,rik_hat,fk,fk);
  vec3_scale(prefactor,fk,fk);
}

/* ---------------------------------------------------------------------- */

template<class DeviceType>
template<int NEIGHFLAG>
KOKKOS_INLINE_FUNCTION
void PairTersoffKokkos<DeviceType>::ev_tally(EV_FLOAT &ev, const int &i, const int &j,
      const F_FLOAT &epair, const F_FLOAT &fpair, const F_FLOAT &delx,
                const F_FLOAT &dely, const F_FLOAT &delz) const
{
  // The eatom and vatom arrays are duplicated for OpenMP, atomic for CUDA, and neither for Serial

  auto v_eatom = ScatterViewHelper<NeedDup_v<NEIGHFLAG,DeviceType>,decltype(dup_eatom),decltype(ndup_eatom)>::get(dup_eatom,ndup_eatom);
  auto a_eatom = v_eatom.template access<AtomicDup_v<NEIGHFLAG,DeviceType>>();

  auto v_vatom = ScatterViewHelper<NeedDup_v<NEIGHFLAG,DeviceType>,decltype(dup_vatom),decltype(ndup_vatom)>::get(dup_vatom,ndup_vatom);
  auto a_vatom = v_vatom.template access<AtomicDup_v<NEIGHFLAG,DeviceType>>();

  if (eflag_atom) {
    const E_FLOAT epairhalf = 0.5 * epair;
    a_eatom[i] += epairhalf;
    a_eatom[j] += epairhalf;
  }

  if (vflag_either) {
    const E_FLOAT v0 = delx*delx*fpair;
    const E_FLOAT v1 = dely*dely*fpair;
    const E_FLOAT v2 = delz*delz*fpair;
    const E_FLOAT v3 = delx*dely*fpair;
    const E_FLOAT v4 = delx*delz*fpair;
    const E_FLOAT v5 = dely*delz*fpair;

    if (vflag_global) {
      ev.v[0] += v0;
      ev.v[1] += v1;
      ev.v[2] += v2;
      ev.v[3] += v3;
      ev.v[4] += v4;
      ev.v[5] += v5;
    }

    if (vflag_atom) {
      a_vatom(i,0) += 0.5*v0;
      a_vatom(i,1) += 0.5*v1;
      a_vatom(i,2) += 0.5*v2;
      a_vatom(i,3) += 0.5*v3;
      a_vatom(i,4) += 0.5*v4;
      a_vatom(i,5) += 0.5*v5;

      a_vatom(j,0) += 0.5*v0;
      a_vatom(j,1) += 0.5*v1;
      a_vatom(j,2) += 0.5*v2;
      a_vatom(j,3) += 0.5*v3;
      a_vatom(j,4) += 0.5*v4;
      a_vatom(j,5) += 0.5*v5;
    }
  }
}

/* ---------------------------------------------------------------------- */

template<class DeviceType>
template<int NEIGHFLAG>
KOKKOS_INLINE_FUNCTION
void PairTersoffKokkos<DeviceType>::v_tally3(EV_FLOAT &ev,
        const int &i, const int &j, const int &k,
        F_FLOAT *fj, F_FLOAT *fk, F_FLOAT *drij, F_FLOAT *drik) const
{
  // The vatom array is duplicated for OpenMP, atomic for CUDA, and neither for Serial

  auto v_vatom = ScatterViewHelper<NeedDup_v<NEIGHFLAG,DeviceType>,decltype(dup_vatom),decltype(ndup_vatom)>::get(dup_vatom,ndup_vatom);
  auto a_vatom = v_vatom.template access<AtomicDup_v<NEIGHFLAG,DeviceType>>();

  F_FLOAT v[6];

  v[0] = (drij[0]*fj[0] + drik[0]*fk[0]);
  v[1] = (drij[1]*fj[1] + drik[1]*fk[1]);
  v[2] = (drij[2]*fj[2] + drik[2]*fk[2]);
  v[3] = (drij[0]*fj[1] + drik[0]*fk[1]);
  v[4] = (drij[0]*fj[2] + drik[0]*fk[2]);
  v[5] = (drij[1]*fj[2] + drik[1]*fk[2]);

  if (vflag_global) {
    ev.v[0] += v[0];
    ev.v[1] += v[1];
    ev.v[2] += v[2];
    ev.v[3] += v[3];
    ev.v[4] += v[4];
    ev.v[5] += v[5];
  }

  if (vflag_atom) {
    v[0] *= THIRD;
    v[1] *= THIRD;
    v[2] *= THIRD;
    v[3] *= THIRD;
    v[4] *= THIRD;
    v[5] *= THIRD;

    a_vatom(i,0) += v[0]; a_vatom(i,1) += v[1]; a_vatom(i,2) += v[2];
    a_vatom(i,3) += v[3]; a_vatom(i,4) += v[4]; a_vatom(i,5) += v[5];
<<<<<<< HEAD
    if (NEIGHFLAG != FULL) {
      a_vatom(j,0) += v[0]; a_vatom(j,1) += v[1]; a_vatom(j,2) += v[2];
      a_vatom(j,3) += v[3]; a_vatom(j,4) += v[4]; a_vatom(j,5) += v[5];
      a_vatom(k,0) += v[0]; a_vatom(k,1) += v[1]; a_vatom(k,2) += v[2];
      a_vatom(k,3) += v[3]; a_vatom(k,4) += v[4]; a_vatom(k,5) += v[5];
    }
=======

    a_vatom(j,0) += v[0]; a_vatom(j,1) += v[1]; a_vatom(j,2) += v[2];
    a_vatom(j,3) += v[3]; a_vatom(j,4) += v[4]; a_vatom(j,5) += v[5];

    a_vatom(k,0) += v[0]; a_vatom(k,1) += v[1]; a_vatom(k,2) += v[2];
    a_vatom(k,3) += v[3]; a_vatom(k,4) += v[4]; a_vatom(k,5) += v[5];
>>>>>>> d8b37601
  }
}

/* ---------------------------------------------------------------------- */

template<class DeviceType>
KOKKOS_INLINE_FUNCTION
void PairTersoffKokkos<DeviceType>::v_tally3_atom(EV_FLOAT &ev, const int &i, const int & /*j*/,
                                                  const int & /*k*/, F_FLOAT *fj, F_FLOAT *fk,
                                                  F_FLOAT *drji, F_FLOAT *drjk) const
{
  F_FLOAT v[6];

  v[0] = THIRD * (drji[0]*fj[0] + drjk[0]*fk[0]);
  v[1] = THIRD * (drji[1]*fj[1] + drjk[1]*fk[1]);
  v[2] = THIRD * (drji[2]*fj[2] + drjk[2]*fk[2]);
  v[3] = THIRD * (drji[0]*fj[1] + drjk[0]*fk[1]);
  v[4] = THIRD * (drji[0]*fj[2] + drjk[0]*fk[2]);
  v[5] = THIRD * (drji[1]*fj[2] + drjk[1]*fk[2]);

  if (vflag_global) {
    ev.v[0] += v[0];
    ev.v[1] += v[1];
    ev.v[2] += v[2];
    ev.v[3] += v[3];
    ev.v[4] += v[4];
    ev.v[5] += v[5];
  }

  if (vflag_atom) {
    d_vatom(i,0) += v[0]; d_vatom(i,1) += v[1]; d_vatom(i,2) += v[2];
    d_vatom(i,3) += v[3]; d_vatom(i,4) += v[4]; d_vatom(i,5) += v[5];
  }
}

/* ---------------------------------------------------------------------- */

template<class DeviceType>
KOKKOS_INLINE_FUNCTION
int PairTersoffKokkos<DeviceType>::sbmask(const int& j) const {
  return j >> SBBITS & 3;
}

namespace LAMMPS_NS {
template class PairTersoffKokkos<LMPDeviceType>;
#ifdef LMP_KOKKOS_GPU
template class PairTersoffKokkos<LMPHostType>;
#endif
}<|MERGE_RESOLUTION|>--- conflicted
+++ resolved
@@ -136,9 +136,6 @@
   tdual_param_1d k_params = tdual_param_1d("pair:params",nparams);
   t_host_param_1d h_params = k_params.h_view;
 
-<<<<<<< HEAD
-  k_params.template modify<LMPHostType>();
-=======
   for (int i = 0; i < nelements; i++)
     for (int j = 0; j < nelements; j++)
       for (int k = 0; k < nelements; k++)
@@ -154,7 +151,6 @@
 
   d_elem3param = k_elem3param.template view<DeviceType>();
   d_params = k_params.template view<DeviceType>();
->>>>>>> d8b37601
 }
 
 /* ---------------------------------------------------------------------- */
@@ -303,11 +299,7 @@
       const F_FLOAT rsq = delx*delx + dely*dely + delz*delz;
 
       if (rsq < cutmax_sq) {
-<<<<<<< HEAD
-        d_neighbors_short(i,inside) = j;
-=======
         d_neighbors_short(ii,inside) = j;
->>>>>>> d8b37601
         inside++;
       }
     }
@@ -476,42 +468,9 @@
        }
     }
 
-<<<<<<< HEAD
-    // attractive: three-body force
-
-    for (kk = 0; kk < jnum; kk++) {
-      if (jj == kk) continue;
-      k = d_neighbors_short(i,kk);
-      k &= NEIGHMASK;
-      ktype = type(k);
-
-      delx2 = xtmp - x(k,0);
-      dely2 = ytmp - x(k,1);
-      delz2 = ztmp - x(k,2);
-      rsq2 = delx2*delx2 + dely2*dely2 + delz2*delz2;
-      cutsq2 = paramskk(itype,jtype,ktype).cutsq;
-
-      if (rsq2 > cutsq2) continue;
-      rik = sqrt(rsq2);
-      ters_dthb(itype,jtype,ktype,prefactor,rij,delx1,dely1,delz1,
-                rik,delx2,dely2,delz2,fi,fj,fk);
-
-      f_x += fi[0];
-      f_y += fi[1];
-      f_z += fi[2];
-
-      if (vflag_either) {
-        F_FLOAT delrij[3], delrik[3];
-        delrij[0] = -delx1; delrij[1] = -dely1; delrij[2] = -delz1;
-        delrik[0] = -delx2; delrik[1] = -dely2; delrik[2] = -delz2;
-        if (vflag_either) this->template v_tally3<NEIGHFLAG>(ev,i,j,k,fj,fk,delrij,delrik);
-      }
-    }
-=======
     a_f(j,0) += fj_x;
     a_f(j,1) += fj_y;
     a_f(j,2) += fj_z;
->>>>>>> d8b37601
   }
   a_f(i,0) += f_x;
   a_f(i,1) += f_y;
@@ -530,132 +489,10 @@
 
 template<class DeviceType>
 KOKKOS_INLINE_FUNCTION
-<<<<<<< HEAD
-void PairTersoffKokkos<DeviceType>::operator()(TagPairTersoffComputeFullB<NEIGHFLAG,EVFLAG>, const int &ii, EV_FLOAT& ev) const {
-
-  const int i = d_ilist[ii];
-  const X_FLOAT xtmp = x(i,0);
-  const X_FLOAT ytmp = x(i,1);
-  const X_FLOAT ztmp = x(i,2);
-  const int itype = type(i);
-
-  int j,k,jj,kk,jtype,ktype,j_jnum;
-  F_FLOAT rsq1, cutsq1, rsq2, cutsq2, rij, rik, bo_ij;
-  F_FLOAT fj[3], fk[3];
-  X_FLOAT delx1, dely1, delz1, delx2, dely2, delz2;
-
-  const int jnum = d_numneigh_short[i];
-
-  F_FLOAT f_x = 0.0;
-  F_FLOAT f_y = 0.0;
-  F_FLOAT f_z = 0.0;
-
-  // attractive: bond order
-
-  for (jj = 0; jj < jnum; jj++) {
-    j = d_neighbors_short(i,jj);
-    j &= NEIGHMASK;
-    if (j >= nlocal) continue;
-    jtype = type(j);
-
-    delx1 = x(j,0) - xtmp;
-    dely1 = x(j,1) - ytmp;
-    delz1 = x(j,2) - ztmp;
-    rsq1 = delx1*delx1 + dely1*dely1 + delz1*delz1;
-    cutsq1 = paramskk(jtype,itype,itype).cutsq;
-
-    bo_ij = 0.0;
-    if (rsq1 > cutsq1) continue;
-    rij = sqrt(rsq1);
-
-    j_jnum = d_numneigh_short[j];
-
-    for (kk = 0; kk < j_jnum; kk++) {
-      k = d_neighbors_short(j,kk);
-      if (k == i) continue;
-      k &= NEIGHMASK;
-      ktype = type(k);
-
-      delx2 = x(j,0) - x(k,0);
-      dely2 = x(j,1) - x(k,1);
-      delz2 = x(j,2) - x(k,2);
-      rsq2 = delx2*delx2 + dely2*dely2 + delz2*delz2;
-      cutsq2 = paramskk(jtype,itype,ktype).cutsq;
-
-      if (rsq2 > cutsq2) continue;
-      rik = sqrt(rsq2);
-      bo_ij += bondorder(jtype,itype,ktype,rij,delx1,dely1,delz1,rik,delx2,dely2,delz2);
-
-    }
-
-    // attractive: pairwise potential and force
-
-    const F_FLOAT fa = ters_fa_k(jtype,itype,itype,rij);
-    const F_FLOAT dfa = ters_dfa(jtype,itype,itype,rij);
-    const F_FLOAT bij = ters_bij_k(jtype,itype,itype,bo_ij);
-    const F_FLOAT fatt = -0.5*bij * dfa / rij;
-    const F_FLOAT prefactor = 0.5*fa * ters_dbij(jtype,itype,itype,bo_ij);
-    const F_FLOAT eng = 0.5*bij * fa;
-
-    f_x -= delx1*fatt;
-    f_y -= dely1*fatt;
-    f_z -= delz1*fatt;
-
-    if (EVFLAG) {
-      if (eflag)
-        ev.evdwl += 0.5 * eng;
-      if (vflag_either || eflag_atom)
-        this->template ev_tally<NEIGHFLAG>(ev,i,j,eng,fatt,delx1,dely1,delz1);
-    }
-
-    // attractive: three-body force
-
-    for (kk = 0; kk < j_jnum; kk++) {
-      k = d_neighbors_short(j,kk);
-      if (k == i) continue;
-      k &= NEIGHMASK;
-      ktype = type(k);
-
-      delx2 = x(j,0) - x(k,0);
-      dely2 = x(j,1) - x(k,1);
-      delz2 = x(j,2) - x(k,2);
-      rsq2 = delx2*delx2 + dely2*dely2 + delz2*delz2;
-      cutsq2 = paramskk(jtype,itype,ktype).cutsq;
-
-      if (rsq2 > cutsq2) continue;
-      rik = sqrt(rsq2);
-      ters_dthbj(jtype,itype,ktype,prefactor,rij,delx1,dely1,delz1,
-                rik,delx2,dely2,delz2,fj,fk);
-      f_x += fj[0];
-      f_y += fj[1];
-      f_z += fj[2];
-
-      if (vflag_either) {
-        F_FLOAT delrji[3], delrjk[3];
-        delrji[0] = -delx1; delrji[1] = -dely1; delrji[2] = -delz1;
-        delrjk[0] = -delx2; delrjk[1] = -dely2; delrjk[2] = -delz2;
-        if (vflag_either) v_tally3_atom(ev,i,j,k,fj,fk,delrji,delrjk);
-      }
-
-      const F_FLOAT fa_jk = ters_fa_k(jtype,ktype,itype,rik);
-      const F_FLOAT prefactor_jk = 0.5*fa_jk * ters_dbij(jtype,ktype,itype,bo_ij);
-      ters_dthbk(jtype,ktype,itype,prefactor_jk,rik,delx2,dely2,delz2,
-                rij,delx1,dely1,delz1,fk);
-      f_x += fk[0];
-      f_y += fk[1];
-      f_z += fk[2];
-    }
-  }
-  f(i,0) += f_x;
-  f(i,1) += f_y;
-  f(i,2) += f_z;
-}
-=======
 double PairTersoffKokkos<DeviceType>::ters_fc_k(const Param& param, const F_FLOAT &r) const
 {
   const F_FLOAT ters_R = param.bigr;
   const F_FLOAT ters_D = param.bigd;
->>>>>>> d8b37601
 
   if (r < ters_R-ters_D) return 1.0;
   if (r > ters_R+ters_D) return 0.0;
@@ -820,23 +657,6 @@
 KOKKOS_INLINE_FUNCTION
 double PairTersoffKokkos<DeviceType>::ters_bij_k(const Param& param, const F_FLOAT &bo) const
 {
-<<<<<<< HEAD
-  const F_FLOAT tmp = paramskk(i,j,k).beta * bo;
-  const F_FLOAT factor = -0.5/sqrt(tmp*tmp*tmp); //pow(tmp,-1.5)
-  if (tmp > paramskk(i,j,k).c1) return paramskk(i,j,k).beta * factor;
-  if (tmp > paramskk(i,j,k).c2)
-    return paramskk(i,j,k).beta * (factor *
-           // error in negligible 2nd term fixed 2/21/2022
-           // (1.0 - 0.5*(1.0 +  1.0/(2.0*paramskk(i,j,k).powern)) *
-           (1.0 - (1.0 +  1.0/(2.0*paramskk(i,j,k).powern)) *
-           pow(tmp,-paramskk(i,j,k).powern)));
-  if (tmp < paramskk(i,j,k).c4) return 0.0;
-  if (tmp < paramskk(i,j,k).c3)
-    return -0.5*paramskk(i,j,k).beta * pow(tmp,paramskk(i,j,k).powern-1.0);
-
-  const F_FLOAT tmp_n = pow(tmp,paramskk(i,j,k).powern);
-  return -0.5 * pow(1.0+tmp_n, -1.0-(1.0/(2.0*paramskk(i,j,k).powern)))*tmp_n / bo;
-=======
   const F_FLOAT tmp = param.beta * bo;
   if (tmp > param.c1) return 1.0/sqrt(tmp);
   if (tmp > param.c2)
@@ -910,7 +730,6 @@
   const F_FLOAT tmp_n = pow(tmp,param.powern);
   bij = pow(1.0 + tmp_n, -1.0/(2.0*prm_ijk_pn));
   prefactor =  -0.5 * pow(1.0+tmp_n, -1.0-(1.0/(2.0*prm_ijk_pn)))*tmp_n / bo;
->>>>>>> d8b37601
 }
 
 /* ---------------------------------------------------------------------- */
@@ -1205,21 +1024,12 @@
 
     a_vatom(i,0) += v[0]; a_vatom(i,1) += v[1]; a_vatom(i,2) += v[2];
     a_vatom(i,3) += v[3]; a_vatom(i,4) += v[4]; a_vatom(i,5) += v[5];
-<<<<<<< HEAD
-    if (NEIGHFLAG != FULL) {
-      a_vatom(j,0) += v[0]; a_vatom(j,1) += v[1]; a_vatom(j,2) += v[2];
-      a_vatom(j,3) += v[3]; a_vatom(j,4) += v[4]; a_vatom(j,5) += v[5];
-      a_vatom(k,0) += v[0]; a_vatom(k,1) += v[1]; a_vatom(k,2) += v[2];
-      a_vatom(k,3) += v[3]; a_vatom(k,4) += v[4]; a_vatom(k,5) += v[5];
-    }
-=======
 
     a_vatom(j,0) += v[0]; a_vatom(j,1) += v[1]; a_vatom(j,2) += v[2];
     a_vatom(j,3) += v[3]; a_vatom(j,4) += v[4]; a_vatom(j,5) += v[5];
 
     a_vatom(k,0) += v[0]; a_vatom(k,1) += v[1]; a_vatom(k,2) += v[2];
     a_vatom(k,3) += v[3]; a_vatom(k,4) += v[4]; a_vatom(k,5) += v[5];
->>>>>>> d8b37601
   }
 }
 
