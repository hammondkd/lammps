--- conflicted
+++ resolved
@@ -2,2971 +2,4 @@
 // versions. Use fmt/base.h if you don't need fmt::format and fmt/format.h
 // otherwise.
 
-<<<<<<< HEAD
-#ifndef FMT_CORE_H_
-#define FMT_CORE_H_
-
-#include <cstddef>      // std::byte
-#include <cstdio>       // std::FILE
-#include <cstring>      // std::strlen
-#include <limits.h>     // CHAR_BIT
-#include <string>       // std::string
-#include <type_traits>  // std::enable_if
-
-// The fmt library version in the form major * 10000 + minor * 100 + patch.
-#define FMT_VERSION 100200
-
-#if defined(__clang__) && !defined(__ibmxl__)
-#  define FMT_CLANG_VERSION (__clang_major__ * 100 + __clang_minor__)
-#else
-#  define FMT_CLANG_VERSION 0
-#endif
-
-#if defined(__GNUC__) && !defined(__clang__) && !defined(__INTEL_COMPILER) && \
-    !defined(__NVCOMPILER)
-#  define FMT_GCC_VERSION (__GNUC__ * 100 + __GNUC_MINOR__)
-#else
-#  define FMT_GCC_VERSION 0
-#endif
-
-#ifndef FMT_GCC_PRAGMA
-// Workaround _Pragma bug https://gcc.gnu.org/bugzilla/show_bug.cgi?id=59884.
-#  if FMT_GCC_VERSION >= 504
-#    define FMT_GCC_PRAGMA(arg) _Pragma(arg)
-#  else
-#    define FMT_GCC_PRAGMA(arg)
-#  endif
-#endif
-
-#ifdef __ICL
-#  define FMT_ICC_VERSION __ICL
-#elif defined(__INTEL_COMPILER)
-#  define FMT_ICC_VERSION __INTEL_COMPILER
-#else
-#  define FMT_ICC_VERSION 0
-#endif
-
-#ifdef _MSC_VER
-#  define FMT_MSC_VERSION _MSC_VER
-#  define FMT_MSC_WARNING(...) __pragma(warning(__VA_ARGS__))
-#else
-#  define FMT_MSC_VERSION 0
-#  define FMT_MSC_WARNING(...)
-#endif
-
-#ifdef _GLIBCXX_RELEASE
-#  define FMT_GLIBCXX_RELEASE _GLIBCXX_RELEASE
-#else
-#  define FMT_GLIBCXX_RELEASE 0
-#endif
-
-#ifdef _MSVC_LANG
-#  define FMT_CPLUSPLUS _MSVC_LANG
-#else
-#  define FMT_CPLUSPLUS __cplusplus
-#endif
-
-#ifdef __has_feature
-#  define FMT_HAS_FEATURE(x) __has_feature(x)
-#else
-#  define FMT_HAS_FEATURE(x) 0
-#endif
-
-#if defined(__has_include) || FMT_ICC_VERSION >= 1600 || FMT_MSC_VERSION > 1900
-#  define FMT_HAS_INCLUDE(x) __has_include(x)
-#else
-#  define FMT_HAS_INCLUDE(x) 0
-#endif
-
-#ifdef __has_cpp_attribute
-#  define FMT_HAS_CPP_ATTRIBUTE(x) __has_cpp_attribute(x)
-#else
-#  define FMT_HAS_CPP_ATTRIBUTE(x) 0
-#endif
-
-#define FMT_HAS_CPP14_ATTRIBUTE(attribute) \
-  (FMT_CPLUSPLUS >= 201402L && FMT_HAS_CPP_ATTRIBUTE(attribute))
-
-#define FMT_HAS_CPP17_ATTRIBUTE(attribute) \
-  (FMT_CPLUSPLUS >= 201703L && FMT_HAS_CPP_ATTRIBUTE(attribute))
-
-#ifndef FMT_DEPRECATED
-#  if FMT_HAS_CPP14_ATTRIBUTE(deprecated) || FMT_MSC_VERSION >= 1900
-#    define FMT_DEPRECATED [[deprecated]]
-#  else
-#    if (defined(__GNUC__) && !defined(__LCC__)) || defined(__clang__)
-#      define FMT_DEPRECATED __attribute__((deprecated))
-#    elif FMT_MSC_VERSION
-#      define FMT_DEPRECATED __declspec(deprecated)
-#    else
-#      define FMT_DEPRECATED /* deprecated */
-#    endif
-#  endif
-#endif
-
-// Check if relaxed C++14 constexpr is supported.
-// GCC doesn't allow throw in constexpr until version 6 (bug 67371).
-#ifndef FMT_USE_CONSTEXPR
-#  if (FMT_HAS_FEATURE(cxx_relaxed_constexpr) || FMT_MSC_VERSION >= 1912 || \
-       (FMT_GCC_VERSION >= 600 && FMT_CPLUSPLUS >= 201402L)) &&             \
-      !FMT_ICC_VERSION && (!defined(__NVCC__) || FMT_CPLUSPLUS >= 202002L)
-#    define FMT_USE_CONSTEXPR 1
-#  else
-#    define FMT_USE_CONSTEXPR 0
-#  endif
-#endif
-#if FMT_USE_CONSTEXPR
-#  define FMT_CONSTEXPR constexpr
-#else
-#  define FMT_CONSTEXPR
-#endif
-
-#if (FMT_CPLUSPLUS >= 202002L ||                                \
-     (FMT_CPLUSPLUS >= 201709L && FMT_GCC_VERSION >= 1002)) &&  \
-    ((!FMT_GLIBCXX_RELEASE || FMT_GLIBCXX_RELEASE >= 10) &&     \
-     (!defined(_LIBCPP_VERSION) || _LIBCPP_VERSION >= 10000) && \
-     (!FMT_MSC_VERSION || FMT_MSC_VERSION >= 1928)) &&          \
-    defined(__cpp_lib_is_constant_evaluated)
-#  define FMT_CONSTEXPR20 constexpr
-#else
-#  define FMT_CONSTEXPR20
-#endif
-
-// Check if exceptions are disabled.
-#ifndef FMT_EXCEPTIONS
-#  if (defined(__GNUC__) && !defined(__EXCEPTIONS)) || \
-      (FMT_MSC_VERSION && !_HAS_EXCEPTIONS)
-#    define FMT_EXCEPTIONS 0
-#  else
-#    define FMT_EXCEPTIONS 1
-#  endif
-#endif
-
-// Disable [[noreturn]] on MSVC/NVCC because of bogus unreachable code warnings.
-#if FMT_EXCEPTIONS && FMT_HAS_CPP_ATTRIBUTE(noreturn) && !FMT_MSC_VERSION && \
-    !defined(__NVCC__)
-#  define FMT_NORETURN [[noreturn]]
-#else
-#  define FMT_NORETURN
-#endif
-
-#ifndef FMT_NODISCARD
-#  if FMT_HAS_CPP17_ATTRIBUTE(nodiscard)
-#    define FMT_NODISCARD [[nodiscard]]
-#  else
-#    define FMT_NODISCARD
-#  endif
-#endif
-
-#ifndef FMT_INLINE
-#  if FMT_GCC_VERSION || FMT_CLANG_VERSION
-#    define FMT_INLINE inline __attribute__((always_inline))
-#  else
-#    define FMT_INLINE inline
-#  endif
-#endif
-
-#ifdef _MSC_VER
-#  define FMT_UNCHECKED_ITERATOR(It) \
-    using _Unchecked_type = It  // Mark iterator as checked.
-#else
-#  define FMT_UNCHECKED_ITERATOR(It) using unchecked_type = It
-#endif
-
-// LAMMPS customization
-// use 'v10_lmp' namespace instead of 'v10' so that our
-// bundled copy does not collide with linking other code
-// using system wide installations which may be using
-// a different version.
-
-#ifndef FMT_BEGIN_NAMESPACE
-#  define FMT_BEGIN_NAMESPACE \
-    namespace fmt {           \
-    inline namespace v10_lmp {
-#  define FMT_END_NAMESPACE \
-    }                       \
-    }
-#endif
-
-#ifndef FMT_EXPORT
-#  define FMT_EXPORT
-#  define FMT_BEGIN_EXPORT
-#  define FMT_END_EXPORT
-#endif
-
-#if FMT_GCC_VERSION || FMT_CLANG_VERSION
-#  define FMT_VISIBILITY(value) __attribute__((visibility(value)))
-#else
-#  define FMT_VISIBILITY(value)
-#endif
-
-#if !defined(FMT_HEADER_ONLY) && defined(_WIN32)
-#  if defined(FMT_LIB_EXPORT)
-#    define FMT_API __declspec(dllexport)
-#  elif defined(FMT_SHARED)
-#    define FMT_API __declspec(dllimport)
-#  endif
-#elif defined(FMT_LIB_EXPORT) || defined(FMT_SHARED)
-#  define FMT_API FMT_VISIBILITY("default")
-#endif
-#ifndef FMT_API
-#  define FMT_API
-#endif
-
-#ifndef FMT_UNICODE
-#  define FMT_UNICODE !FMT_MSC_VERSION
-#endif
-
-// LAMMPS customization.
-// Our use of libfmt is not compatible with making its calls consteval.
-// Revise this customization (and the corresponding code) after we have
-// updated the minimum C++ standard requirement to C++20.
-#ifndef FMT_CONSTEVAL
-# define FMT_CONSTEVAL
-#endif
-
-#if 0  // FMT_CONSTEVAL
-#  if ((FMT_GCC_VERSION >= 1000 || FMT_CLANG_VERSION >= 1101) && \
-       (!defined(__apple_build_version__) ||                     \
-        __apple_build_version__ >= 14000029L) &&                 \
-       FMT_CPLUSPLUS >= 202002L) ||                              \
-      (defined(__cpp_consteval) &&                               \
-       (!FMT_MSC_VERSION || FMT_MSC_VERSION >= 1929))
-// consteval is broken in MSVC before VS2019 version 16.10 and Apple clang
-// before 14.
-#    define FMT_CONSTEVAL consteval
-#    define FMT_HAS_CONSTEVAL
-#  else
-#    define FMT_CONSTEVAL
-#  endif
-#endif
-
-#ifndef FMT_USE_NONTYPE_TEMPLATE_ARGS
-#  if defined(__cpp_nontype_template_args) &&                  \
-      ((FMT_GCC_VERSION >= 903 && FMT_CPLUSPLUS >= 201709L) || \
-       __cpp_nontype_template_args >= 201911L) &&              \
-      !defined(__NVCOMPILER) && !defined(__LCC__)
-#    define FMT_USE_NONTYPE_TEMPLATE_ARGS 1
-#  else
-#    define FMT_USE_NONTYPE_TEMPLATE_ARGS 0
-#  endif
-#endif
-
-// GCC < 5 requires this-> in decltype.
-#ifndef FMT_DECLTYPE_THIS
-#  if FMT_GCC_VERSION && FMT_GCC_VERSION < 500
-#    define FMT_DECLTYPE_THIS this->
-#  else
-#    define FMT_DECLTYPE_THIS
-#  endif
-#endif
-
-// Enable minimal optimizations for more compact code in debug mode.
-FMT_GCC_PRAGMA("GCC push_options")
-#if !defined(__OPTIMIZE__) && !defined(__NVCOMPILER) && !defined(__LCC__) && \
-    !defined(__CUDACC__)
-FMT_GCC_PRAGMA("GCC optimize(\"Og\")")
-#endif
-
-FMT_BEGIN_NAMESPACE
-
-// Implementations of enable_if_t and other metafunctions for older systems.
-template <bool B, typename T = void>
-using enable_if_t = typename std::enable_if<B, T>::type;
-template <bool B, typename T, typename F>
-using conditional_t = typename std::conditional<B, T, F>::type;
-template <bool B> using bool_constant = std::integral_constant<bool, B>;
-template <typename T>
-using remove_reference_t = typename std::remove_reference<T>::type;
-template <typename T>
-using remove_const_t = typename std::remove_const<T>::type;
-template <typename T>
-using remove_cvref_t = typename std::remove_cv<remove_reference_t<T>>::type;
-template <typename T> struct type_identity {
-  using type = T;
-};
-template <typename T> using type_identity_t = typename type_identity<T>::type;
-template <typename T>
-using underlying_t = typename std::underlying_type<T>::type;
-
-#if FMT_GCC_VERSION && FMT_GCC_VERSION < 500
-// A workaround for gcc 4.8 to make void_t work in a SFINAE context.
-template <typename...> struct void_t_impl {
-  using type = void;
-};
-template <typename... T> using void_t = typename void_t_impl<T...>::type;
-#else
-template <typename...> using void_t = void;
-#endif
-
-struct monostate {
-  constexpr monostate() {}
-};
-
-// An implementation of back_insert_iterator to avoid dependency on <iterator>.
-template <typename Container> class back_insert_iterator {
- private:
-  Container* container_;
-
-  friend auto get_container(back_insert_iterator it) -> Container& {
-    return *it.container_;
-  }
-
- public:
-  using difference_type = ptrdiff_t;
-  FMT_UNCHECKED_ITERATOR(back_insert_iterator);
-
-  explicit back_insert_iterator(Container& c) : container_(&c) {}
-
-  auto operator=(const typename Container::value_type& value)
-      -> back_insert_iterator& {
-    container_->push_back(value);
-    return *this;
-  }
-  auto operator*() -> back_insert_iterator& { return *this; }
-  auto operator++() -> back_insert_iterator& { return *this; }
-  auto operator++(int) -> back_insert_iterator { return *this; }
-};
-
-template <typename Container>
-auto back_inserter(Container& c) -> back_insert_iterator<Container> {
-  return {c};
-}
-
-// An enable_if helper to be used in template parameters which results in much
-// shorter symbols: https://godbolt.org/z/sWw4vP. Extra parentheses are needed
-// to workaround a bug in MSVC 2019 (see #1140 and #1186).
-#ifdef FMT_DOC
-#  define FMT_ENABLE_IF(...)
-#else
-#  define FMT_ENABLE_IF(...) fmt::enable_if_t<(__VA_ARGS__), int> = 0
-#endif
-
-// This is defined in core.h instead of format.h to avoid injecting in std.
-// It is a template to avoid undesirable implicit conversions to std::byte.
-#ifdef __cpp_lib_byte
-template <typename T, FMT_ENABLE_IF(std::is_same<T, std::byte>::value)>
-inline auto format_as(T b) -> unsigned char {
-  return static_cast<unsigned char>(b);
-}
-#endif
-
-namespace detail {
-// Suppresses "unused variable" warnings with the method described in
-// https://herbsutter.com/2009/10/18/mailbag-shutting-up-compiler-warnings/.
-// (void)var does not work on many Intel compilers.
-template <typename... T> FMT_CONSTEXPR void ignore_unused(const T&...) {}
-
-constexpr FMT_INLINE auto is_constant_evaluated(
-    bool default_value = false) noexcept -> bool {
-// Workaround for incompatibility between libstdc++ consteval-based
-// std::is_constant_evaluated() implementation and clang-14:
-// https://github.com/fmtlib/fmt/issues/3247.
-#if FMT_CPLUSPLUS >= 202002L && FMT_GLIBCXX_RELEASE >= 12 && \
-    (FMT_CLANG_VERSION >= 1400 && FMT_CLANG_VERSION < 1500)
-  ignore_unused(default_value);
-  return __builtin_is_constant_evaluated();
-#elif defined(__cpp_lib_is_constant_evaluated)
-  ignore_unused(default_value);
-  return std::is_constant_evaluated();
-#else
-  return default_value;
-#endif
-}
-
-// Suppresses "conditional expression is constant" warnings.
-template <typename T> constexpr FMT_INLINE auto const_check(T value) -> T {
-  return value;
-}
-
-FMT_NORETURN FMT_API void assert_fail(const char* file, int line,
-                                      const char* message);
-
-#ifndef FMT_ASSERT
-#  ifdef NDEBUG
-// FMT_ASSERT is not empty to avoid -Wempty-body.
-#    define FMT_ASSERT(condition, message) \
-      fmt::detail::ignore_unused((condition), (message))
-#  else
-#    define FMT_ASSERT(condition, message)                                    \
-      ((condition) /* void() fails with -Winvalid-constexpr on clang 4.0.1 */ \
-           ? (void)0                                                          \
-           : fmt::detail::assert_fail(__FILE__, __LINE__, (message)))
-#  endif
-#endif
-
-#ifdef FMT_USE_INT128
-// Do nothing.
-#elif defined(__SIZEOF_INT128__) && !defined(__NVCC__) && \
-    !(FMT_CLANG_VERSION && FMT_MSC_VERSION)
-#  define FMT_USE_INT128 1
-using int128_opt = __int128_t;  // An optional native 128-bit integer.
-using uint128_opt = __uint128_t;
-template <typename T> inline auto convert_for_visit(T value) -> T {
-  return value;
-}
-#else
-#  define FMT_USE_INT128 0
-#endif
-#if !FMT_USE_INT128
-enum class int128_opt {};
-enum class uint128_opt {};
-// Reduce template instantiations.
-template <typename T> auto convert_for_visit(T) -> monostate { return {}; }
-#endif
-
-// Casts a nonnegative integer to unsigned.
-template <typename Int>
-FMT_CONSTEXPR auto to_unsigned(Int value) ->
-    typename std::make_unsigned<Int>::type {
-#if 0
-  // LAMMPS customization: disable assertion to avoid bogus warnings
-  FMT_ASSERT(std::is_unsigned<Int>::value || value >= 0, "negative value");
-#endif
-  return static_cast<typename std::make_unsigned<Int>::type>(value);
-}
-
-template <typename T, typename Enable = void>
-struct is_string_like : std::false_type {};
-
-// A heuristic to detect std::string and std::string_view.
-template <typename T>
-struct is_string_like<T, void_t<decltype(std::declval<T>().find_first_of(
-                             typename T::value_type(), 0))>> : std::true_type {
-};
-
-FMT_CONSTEXPR inline auto is_utf8() -> bool {
-  FMT_MSC_WARNING(suppress : 4566) constexpr unsigned char section[] = "\u00A7";
-
-  // Avoid buggy sign extensions in MSVC's constant evaluation mode (#2297).
-  using uchar = unsigned char;
-  return FMT_UNICODE || (sizeof(section) == 3 && uchar(section[0]) == 0xC2 &&
-                         uchar(section[1]) == 0xA7);
-}
-
-template <typename Char> FMT_CONSTEXPR auto length(const Char* s) -> size_t {
-  size_t len = 0;
-  while (*s++) ++len;
-  return len;
-}
-
-template <typename Char>
-FMT_CONSTEXPR auto compare(const Char* s1, const Char* s2, std::size_t n)
-    -> int {
-  for (; n != 0; ++s1, ++s2, --n) {
-    if (*s1 < *s2) return -1;
-    if (*s1 > *s2) return 1;
-  }
-  return 0;
-}
-}  // namespace detail
-
-template <typename Char>
-using basic_string =
-    std::basic_string<Char, std::char_traits<Char>, std::allocator<Char>>;
-
-// Checks whether T is a container with contiguous storage.
-template <typename T> struct is_contiguous : std::false_type {};
-template <typename Char>
-struct is_contiguous<basic_string<Char>> : std::true_type {};
-
-/**
-  An implementation of ``std::basic_string_view`` for pre-C++17. It provides a
-  subset of the API. ``fmt::basic_string_view`` is used for format strings even
-  if ``std::string_view`` is available to prevent issues when a library is
-  compiled with a different ``-std`` option than the client code (which is not
-  recommended).
- */
-FMT_EXPORT
-template <typename Char> class basic_string_view {
- private:
-  const Char* data_;
-  size_t size_;
-
- public:
-  using value_type = Char;
-  using iterator = const Char*;
-
-  constexpr basic_string_view() noexcept : data_(nullptr), size_(0) {}
-
-  /** Constructs a string reference object from a C string and a size. */
-  constexpr basic_string_view(const Char* s, size_t count) noexcept
-      : data_(s), size_(count) {}
-
-  /**
-    Constructs a string reference object from a C string.
-   */
-  FMT_CONSTEXPR20
-  FMT_INLINE
-  basic_string_view(const Char* s)
-      : data_(s),
-        size_(detail::const_check(std::is_same<Char, char>::value &&
-                                  !detail::is_constant_evaluated(false))
-                  ? std::strlen(reinterpret_cast<const char*>(s))
-                  : detail::length(s)) {}
-
-  /**
-    Constructs a string reference from a ``std::basic_string`` or a
-    ``std::basic_string_view`` object.
-  */
-  template <typename S,
-            FMT_ENABLE_IF(detail::is_string_like<S>::value&& std::is_same<
-                          typename S::value_type, Char>::value)>
-  FMT_CONSTEXPR basic_string_view(const S& s) noexcept
-      : data_(s.data()), size_(s.size()) {}
-
-  /** Returns a pointer to the string data. */
-  constexpr auto data() const noexcept -> const Char* { return data_; }
-
-  /** Returns the string size. */
-  constexpr auto size() const noexcept -> size_t { return size_; }
-
-  constexpr auto begin() const noexcept -> iterator { return data_; }
-  constexpr auto end() const noexcept -> iterator { return data_ + size_; }
-
-  constexpr auto operator[](size_t pos) const noexcept -> const Char& {
-    return data_[pos];
-  }
-
-  FMT_CONSTEXPR void remove_prefix(size_t n) noexcept {
-    data_ += n;
-    size_ -= n;
-  }
-
-  FMT_CONSTEXPR auto starts_with(basic_string_view<Char> sv) const noexcept
-      -> bool {
-    return size_ >= sv.size_ && detail::compare(data_, sv.data_, sv.size_) == 0;
-  }
-  FMT_CONSTEXPR auto starts_with(Char c) const noexcept -> bool {
-    return size_ >= 1 && *data_ == c;
-  }
-  FMT_CONSTEXPR auto starts_with(const Char* s) const -> bool {
-    return starts_with(basic_string_view<Char>(s));
-  }
-
-  // Lexicographically compare this string reference to other.
-  FMT_CONSTEXPR auto compare(basic_string_view other) const -> int {
-    size_t str_size = size_ < other.size_ ? size_ : other.size_;
-    int result = detail::compare(data_, other.data_, str_size);
-    if (result == 0)
-      result = size_ == other.size_ ? 0 : (size_ < other.size_ ? -1 : 1);
-    return result;
-  }
-
-  FMT_CONSTEXPR friend auto operator==(basic_string_view lhs,
-                                       basic_string_view rhs) -> bool {
-    return lhs.compare(rhs) == 0;
-  }
-  friend auto operator!=(basic_string_view lhs, basic_string_view rhs) -> bool {
-    return lhs.compare(rhs) != 0;
-  }
-  friend auto operator<(basic_string_view lhs, basic_string_view rhs) -> bool {
-    return lhs.compare(rhs) < 0;
-  }
-  friend auto operator<=(basic_string_view lhs, basic_string_view rhs) -> bool {
-    return lhs.compare(rhs) <= 0;
-  }
-  friend auto operator>(basic_string_view lhs, basic_string_view rhs) -> bool {
-    return lhs.compare(rhs) > 0;
-  }
-  friend auto operator>=(basic_string_view lhs, basic_string_view rhs) -> bool {
-    return lhs.compare(rhs) >= 0;
-  }
-};
-
-FMT_EXPORT
-using string_view = basic_string_view<char>;
-
-/** Specifies if ``T`` is a character type. Can be specialized by users. */
-FMT_EXPORT
-template <typename T> struct is_char : std::false_type {};
-template <> struct is_char<char> : std::true_type {};
-
-namespace detail {
-
-// A base class for compile-time strings.
-struct compile_string {};
-
-template <typename S>
-struct is_compile_string : std::is_base_of<compile_string, S> {};
-
-template <typename Char, FMT_ENABLE_IF(is_char<Char>::value)>
-FMT_INLINE auto to_string_view(const Char* s) -> basic_string_view<Char> {
-  return s;
-}
-template <typename S, FMT_ENABLE_IF(is_string_like<S>::value)>
-inline auto to_string_view(const S& s)
-    -> basic_string_view<typename S::value_type> {
-  return s;  // std::basic_string[_view]
-}
-template <typename Char>
-constexpr auto to_string_view(basic_string_view<Char> s)
-    -> basic_string_view<Char> {
-  return s;
-}
-template <typename S, FMT_ENABLE_IF(is_compile_string<S>::value)>
-constexpr auto to_string_view(const S& s)
-    -> basic_string_view<typename S::char_type> {
-  return basic_string_view<typename S::char_type>(s);
-}
-void to_string_view(...);
-
-// Specifies whether S is a string type convertible to fmt::basic_string_view.
-// It should be a constexpr function but MSVC 2017 fails to compile it in
-// enable_if and MSVC 2015 fails to compile it as an alias template.
-// ADL is intentionally disabled as to_string_view is not an extension point.
-template <typename S>
-struct is_string
-    : std::is_class<decltype(detail::to_string_view(std::declval<S>()))> {};
-
-template <typename S, typename = void> struct char_t_impl {};
-template <typename S> struct char_t_impl<S, enable_if_t<is_string<S>::value>> {
-  using result = decltype(to_string_view(std::declval<S>()));
-  using type = typename result::value_type;
-};
-
-enum class type {
-  none_type,
-  // Integer types should go first,
-  int_type,
-  uint_type,
-  long_long_type,
-  ulong_long_type,
-  int128_type,
-  uint128_type,
-  bool_type,
-  char_type,
-  last_integer_type = char_type,
-  // followed by floating-point types.
-  float_type,
-  double_type,
-  long_double_type,
-  last_numeric_type = long_double_type,
-  cstring_type,
-  string_type,
-  pointer_type,
-  custom_type
-};
-
-// Maps core type T to the corresponding type enum constant.
-template <typename T, typename Char>
-struct type_constant : std::integral_constant<type, type::custom_type> {};
-
-#define FMT_TYPE_CONSTANT(Type, constant) \
-  template <typename Char>                \
-  struct type_constant<Type, Char>        \
-      : std::integral_constant<type, type::constant> {}
-
-FMT_TYPE_CONSTANT(int, int_type);
-FMT_TYPE_CONSTANT(unsigned, uint_type);
-FMT_TYPE_CONSTANT(long long, long_long_type);
-FMT_TYPE_CONSTANT(unsigned long long, ulong_long_type);
-FMT_TYPE_CONSTANT(int128_opt, int128_type);
-FMT_TYPE_CONSTANT(uint128_opt, uint128_type);
-FMT_TYPE_CONSTANT(bool, bool_type);
-FMT_TYPE_CONSTANT(Char, char_type);
-FMT_TYPE_CONSTANT(float, float_type);
-FMT_TYPE_CONSTANT(double, double_type);
-FMT_TYPE_CONSTANT(long double, long_double_type);
-FMT_TYPE_CONSTANT(const Char*, cstring_type);
-FMT_TYPE_CONSTANT(basic_string_view<Char>, string_type);
-FMT_TYPE_CONSTANT(const void*, pointer_type);
-
-constexpr auto is_integral_type(type t) -> bool {
-  return t > type::none_type && t <= type::last_integer_type;
-}
-constexpr auto is_arithmetic_type(type t) -> bool {
-  return t > type::none_type && t <= type::last_numeric_type;
-}
-
-constexpr auto set(type rhs) -> int { return 1 << static_cast<int>(rhs); }
-constexpr auto in(type t, int set) -> bool {
-  return ((set >> static_cast<int>(t)) & 1) != 0;
-}
-
-// Bitsets of types.
-enum {
-  sint_set =
-      set(type::int_type) | set(type::long_long_type) | set(type::int128_type),
-  uint_set = set(type::uint_type) | set(type::ulong_long_type) |
-             set(type::uint128_type),
-  bool_set = set(type::bool_type),
-  char_set = set(type::char_type),
-  float_set = set(type::float_type) | set(type::double_type) |
-              set(type::long_double_type),
-  string_set = set(type::string_type),
-  cstring_set = set(type::cstring_type),
-  pointer_set = set(type::pointer_type)
-};
-}  // namespace detail
-
-/** Throws ``format_error`` with a given message. */
-FMT_NORETURN FMT_API void throw_format_error(const char* message);
-
-/** String's character type. */
-template <typename S> using char_t = typename detail::char_t_impl<S>::type;
-
-/**
-  \rst
-  Parsing context consisting of a format string range being parsed and an
-  argument counter for automatic indexing.
-  You can use the ``format_parse_context`` type alias for ``char`` instead.
-  \endrst
- */
-FMT_EXPORT
-template <typename Char> class basic_format_parse_context {
- private:
-  basic_string_view<Char> format_str_;
-  int next_arg_id_;
-
-  FMT_CONSTEXPR void do_check_arg_id(int id);
-
- public:
-  using char_type = Char;
-  using iterator = const Char*;
-
-  explicit constexpr basic_format_parse_context(
-      basic_string_view<Char> format_str, int next_arg_id = 0)
-      : format_str_(format_str), next_arg_id_(next_arg_id) {}
-
-  /**
-    Returns an iterator to the beginning of the format string range being
-    parsed.
-   */
-  constexpr auto begin() const noexcept -> iterator {
-    return format_str_.begin();
-  }
-
-  /**
-    Returns an iterator past the end of the format string range being parsed.
-   */
-  constexpr auto end() const noexcept -> iterator { return format_str_.end(); }
-
-  /** Advances the begin iterator to ``it``. */
-  FMT_CONSTEXPR void advance_to(iterator it) {
-    format_str_.remove_prefix(detail::to_unsigned(it - begin()));
-  }
-
-  /**
-    Reports an error if using the manual argument indexing; otherwise returns
-    the next argument index and switches to the automatic indexing.
-   */
-  FMT_CONSTEXPR auto next_arg_id() -> int {
-    if (next_arg_id_ < 0) {
-      throw_format_error(
-          "cannot switch from manual to automatic argument indexing");
-      return 0;
-    }
-    int id = next_arg_id_++;
-    do_check_arg_id(id);
-    return id;
-  }
-
-  /**
-    Reports an error if using the automatic argument indexing; otherwise
-    switches to the manual indexing.
-   */
-  FMT_CONSTEXPR void check_arg_id(int id) {
-    if (next_arg_id_ > 0) {
-      throw_format_error(
-          "cannot switch from automatic to manual argument indexing");
-      return;
-    }
-    next_arg_id_ = -1;
-    do_check_arg_id(id);
-  }
-  FMT_CONSTEXPR void check_arg_id(basic_string_view<Char>) {}
-  FMT_CONSTEXPR void check_dynamic_spec(int arg_id);
-};
-
-FMT_EXPORT
-using format_parse_context = basic_format_parse_context<char>;
-
-namespace detail {
-// A parse context with extra data used only in compile-time checks.
-template <typename Char>
-class compile_parse_context : public basic_format_parse_context<Char> {
- private:
-  int num_args_;
-  const type* types_;
-  using base = basic_format_parse_context<Char>;
-
- public:
-  explicit FMT_CONSTEXPR compile_parse_context(
-      basic_string_view<Char> format_str, int num_args, const type* types,
-      int next_arg_id = 0)
-      : base(format_str, next_arg_id), num_args_(num_args), types_(types) {}
-
-  constexpr auto num_args() const -> int { return num_args_; }
-  constexpr auto arg_type(int id) const -> type { return types_[id]; }
-
-  FMT_CONSTEXPR auto next_arg_id() -> int {
-    int id = base::next_arg_id();
-    if (id >= num_args_) throw_format_error("argument not found");
-    return id;
-  }
-
-  FMT_CONSTEXPR void check_arg_id(int id) {
-    base::check_arg_id(id);
-    if (id >= num_args_) throw_format_error("argument not found");
-  }
-  using base::check_arg_id;
-
-  FMT_CONSTEXPR void check_dynamic_spec(int arg_id) {
-    detail::ignore_unused(arg_id);
-#if !defined(__LCC__)
-    if (arg_id < num_args_ && types_ && !is_integral_type(types_[arg_id]))
-      throw_format_error("width/precision is not integer");
-#endif
-  }
-};
-
-/**
-  \rst
-  A contiguous memory buffer with an optional growing ability. It is an internal
-  class and shouldn't be used directly, only via `~fmt::basic_memory_buffer`.
-  \endrst
- */
-template <typename T> class buffer {
- private:
-  T* ptr_;
-  size_t size_;
-  size_t capacity_;
-
-  using grow_fun = void (*)(buffer& buf, size_t capacity);
-  grow_fun grow_;
-
- protected:
-  // Don't initialize ptr_ since it is not accessed to save a few cycles.
-  FMT_MSC_WARNING(suppress : 26495)
-  FMT_CONSTEXPR buffer(grow_fun grow, size_t sz) noexcept
-      : size_(sz), capacity_(sz), grow_(grow) {}
-
-  FMT_CONSTEXPR20 buffer(grow_fun grow, T* p = nullptr, size_t sz = 0,
-                         size_t cap = 0) noexcept
-      : ptr_(p), size_(sz), capacity_(cap), grow_(grow) {}
-
-  FMT_CONSTEXPR20 ~buffer() = default;
-  buffer(buffer&&) = default;
-
-  /** Sets the buffer data and capacity. */
-  FMT_CONSTEXPR void set(T* buf_data, size_t buf_capacity) noexcept {
-    ptr_ = buf_data;
-    capacity_ = buf_capacity;
-  }
-
- public:
-  using value_type = T;
-  using const_reference = const T&;
-
-  buffer(const buffer&) = delete;
-  void operator=(const buffer&) = delete;
-
-  FMT_INLINE auto begin() noexcept -> T* { return ptr_; }
-  FMT_INLINE auto end() noexcept -> T* { return ptr_ + size_; }
-
-  FMT_INLINE auto begin() const noexcept -> const T* { return ptr_; }
-  FMT_INLINE auto end() const noexcept -> const T* { return ptr_ + size_; }
-
-  /** Returns the size of this buffer. */
-  constexpr auto size() const noexcept -> size_t { return size_; }
-
-  /** Returns the capacity of this buffer. */
-  constexpr auto capacity() const noexcept -> size_t { return capacity_; }
-
-  /** Returns a pointer to the buffer data (not null-terminated). */
-  FMT_CONSTEXPR auto data() noexcept -> T* { return ptr_; }
-  FMT_CONSTEXPR auto data() const noexcept -> const T* { return ptr_; }
-
-  /** Clears this buffer. */
-  void clear() { size_ = 0; }
-
-  // Tries resizing the buffer to contain *count* elements. If T is a POD type
-  // the new elements may not be initialized.
-  FMT_CONSTEXPR20 void try_resize(size_t count) {
-    try_reserve(count);
-    size_ = count <= capacity_ ? count : capacity_;
-  }
-
-  // Tries increasing the buffer capacity to *new_capacity*. It can increase the
-  // capacity by a smaller amount than requested but guarantees there is space
-  // for at least one additional element either by increasing the capacity or by
-  // flushing the buffer if it is full.
-  FMT_CONSTEXPR20 void try_reserve(size_t new_capacity) {
-    if (new_capacity > capacity_) grow_(*this, new_capacity);
-  }
-
-  FMT_CONSTEXPR20 void push_back(const T& value) {
-    try_reserve(size_ + 1);
-    ptr_[size_++] = value;
-  }
-
-  /** Appends data to the end of the buffer. */
-  template <typename U> void append(const U* begin, const U* end);
-
-  template <typename Idx> FMT_CONSTEXPR auto operator[](Idx index) -> T& {
-    return ptr_[index];
-  }
-  template <typename Idx>
-  FMT_CONSTEXPR auto operator[](Idx index) const -> const T& {
-    return ptr_[index];
-  }
-};
-
-struct buffer_traits {
-  explicit buffer_traits(size_t) {}
-  auto count() const -> size_t { return 0; }
-  auto limit(size_t size) -> size_t { return size; }
-};
-
-class fixed_buffer_traits {
- private:
-  size_t count_ = 0;
-  size_t limit_;
-
- public:
-  explicit fixed_buffer_traits(size_t limit) : limit_(limit) {}
-  auto count() const -> size_t { return count_; }
-  auto limit(size_t size) -> size_t {
-    size_t n = limit_ > count_ ? limit_ - count_ : 0;
-    count_ += size;
-    return size < n ? size : n;
-  }
-};
-
-// A buffer that writes to an output iterator when flushed.
-template <typename OutputIt, typename T, typename Traits = buffer_traits>
-class iterator_buffer final : public Traits, public buffer<T> {
- private:
-  OutputIt out_;
-  enum { buffer_size = 256 };
-  T data_[buffer_size];
-
-  static FMT_CONSTEXPR20 void grow(buffer<T>& buf, size_t) {
-    if (buf.size() == buffer_size) static_cast<iterator_buffer&>(buf).flush();
-  }
-
-  void flush() {
-    auto size = this->size();
-    this->clear();
-    const T* begin = data_;
-    const T* end = begin + this->limit(size);
-    while (begin != end) *out_++ = *begin++;
-  }
-
- public:
-  explicit iterator_buffer(OutputIt out, size_t n = buffer_size)
-      : Traits(n), buffer<T>(grow, data_, 0, buffer_size), out_(out) {}
-  iterator_buffer(iterator_buffer&& other)
-      : Traits(other),
-        buffer<T>(grow, data_, 0, buffer_size),
-        out_(other.out_) {}
-  ~iterator_buffer() { flush(); }
-
-  auto out() -> OutputIt {
-    flush();
-    return out_;
-  }
-  auto count() const -> size_t { return Traits::count() + this->size(); }
-};
-
-template <typename T>
-class iterator_buffer<T*, T, fixed_buffer_traits> final
-    : public fixed_buffer_traits,
-      public buffer<T> {
- private:
-  T* out_;
-  enum { buffer_size = 256 };
-  T data_[buffer_size];
-
-  static FMT_CONSTEXPR20 void grow(buffer<T>& buf, size_t) {
-    if (buf.size() == buf.capacity())
-      static_cast<iterator_buffer&>(buf).flush();
-  }
-
-  void flush() {
-    size_t n = this->limit(this->size());
-    if (this->data() == out_) {
-      out_ += n;
-      this->set(data_, buffer_size);
-    }
-    this->clear();
-  }
-
- public:
-  explicit iterator_buffer(T* out, size_t n = buffer_size)
-      : fixed_buffer_traits(n), buffer<T>(grow, out, 0, n), out_(out) {}
-  iterator_buffer(iterator_buffer&& other)
-      : fixed_buffer_traits(other),
-        buffer<T>(static_cast<iterator_buffer&&>(other)),
-        out_(other.out_) {
-    if (this->data() != out_) {
-      this->set(data_, buffer_size);
-      this->clear();
-    }
-  }
-  ~iterator_buffer() { flush(); }
-
-  auto out() -> T* {
-    flush();
-    return out_;
-  }
-  auto count() const -> size_t {
-    return fixed_buffer_traits::count() + this->size();
-  }
-};
-
-template <typename T> class iterator_buffer<T*, T> final : public buffer<T> {
- public:
-  explicit iterator_buffer(T* out, size_t = 0)
-      : buffer<T>([](buffer<T>&, size_t) {}, out, 0, ~size_t()) {}
-
-  auto out() -> T* { return &*this->end(); }
-};
-
-// A buffer that writes to a container with the contiguous storage.
-template <typename Container>
-class iterator_buffer<back_insert_iterator<Container>,
-                      enable_if_t<is_contiguous<Container>::value,
-                                  typename Container::value_type>>
-    final : public buffer<typename Container::value_type> {
- private:
-  using value_type = typename Container::value_type;
-  Container& container_;
-
-  static FMT_CONSTEXPR20 void grow(buffer<value_type>& buf, size_t capacity) {
-    auto& self = static_cast<iterator_buffer&>(buf);
-    self.container_.resize(capacity);
-    self.set(&self.container_[0], capacity);
-  }
-
- public:
-  explicit iterator_buffer(Container& c)
-      : buffer<value_type>(grow, c.size()), container_(c) {}
-  explicit iterator_buffer(back_insert_iterator<Container> out, size_t = 0)
-      : iterator_buffer(get_container(out)) {}
-
-  auto out() -> back_insert_iterator<Container> {
-    return fmt::back_inserter(container_);
-  }
-};
-
-// A buffer that counts the number of code units written discarding the output.
-template <typename T = char> class counting_buffer final : public buffer<T> {
- private:
-  enum { buffer_size = 256 };
-  T data_[buffer_size];
-  size_t count_ = 0;
-
-  static FMT_CONSTEXPR20 void grow(buffer<T>& buf, size_t) {
-    if (buf.size() != buffer_size) return;
-    static_cast<counting_buffer&>(buf).count_ += buf.size();
-    buf.clear();
-  }
-
- public:
-  counting_buffer() : buffer<T>(grow, data_, 0, buffer_size) {}
-
-  auto count() -> size_t { return count_ + this->size(); }
-};
-}  // namespace detail
-
-template <typename Char>
-FMT_CONSTEXPR void basic_format_parse_context<Char>::do_check_arg_id(int id) {
-  // Argument id is only checked at compile-time during parsing because
-  // formatting has its own validation.
-  if (detail::is_constant_evaluated() &&
-      (!FMT_GCC_VERSION || FMT_GCC_VERSION >= 1200)) {
-    using context = detail::compile_parse_context<Char>;
-    if (id >= static_cast<context*>(this)->num_args())
-      throw_format_error("argument not found");
-  }
-}
-
-template <typename Char>
-FMT_CONSTEXPR void basic_format_parse_context<Char>::check_dynamic_spec(
-    int arg_id) {
-  if (detail::is_constant_evaluated() &&
-      (!FMT_GCC_VERSION || FMT_GCC_VERSION >= 1200)) {
-    using context = detail::compile_parse_context<Char>;
-    static_cast<context*>(this)->check_dynamic_spec(arg_id);
-  }
-}
-
-FMT_EXPORT template <typename Context> class basic_format_arg;
-FMT_EXPORT template <typename Context> class basic_format_args;
-FMT_EXPORT template <typename Context> class dynamic_format_arg_store;
-
-// A formatter for objects of type T.
-FMT_EXPORT
-template <typename T, typename Char = char, typename Enable = void>
-struct formatter {
-  // A deleted default constructor indicates a disabled formatter.
-  formatter() = delete;
-};
-
-// Specifies if T has an enabled formatter specialization. A type can be
-// formattable even if it doesn't have a formatter e.g. via a conversion.
-template <typename T, typename Context>
-using has_formatter =
-    std::is_constructible<typename Context::template formatter_type<T>>;
-
-// An output iterator that appends to a buffer. It is used instead of
-// back_insert_iterator to reduce symbol sizes for the common case.
-class appender {
- private:
-  detail::buffer<char>* buffer_;
-
-  friend auto get_container(appender app) -> detail::buffer<char>& {
-    return *app.buffer_;
-  }
-
- public:
-  using difference_type = ptrdiff_t;
-  FMT_UNCHECKED_ITERATOR(appender);
-
-  appender(detail::buffer<char>& buf) : buffer_(&buf) {}
-
-  auto operator=(char c) -> appender& {
-    buffer_->push_back(c);
-    return *this;
-  }
-  auto operator*() -> appender& { return *this; }
-  auto operator++() -> appender& { return *this; }
-  auto operator++(int) -> appender { return *this; }
-};
-
-namespace detail {
-
-template <typename Context, typename T>
-constexpr auto has_const_formatter_impl(T*)
-    -> decltype(typename Context::template formatter_type<T>().format(
-                    std::declval<const T&>(), std::declval<Context&>()),
-                true) {
-  return true;
-}
-template <typename Context>
-constexpr auto has_const_formatter_impl(...) -> bool {
-  return false;
-}
-template <typename T, typename Context>
-constexpr auto has_const_formatter() -> bool {
-  return has_const_formatter_impl<Context>(static_cast<T*>(nullptr));
-}
-
-template <typename T>
-using buffer_appender = conditional_t<std::is_same<T, char>::value, appender,
-                                      back_insert_iterator<buffer<T>>>;
-
-// Maps an output iterator to a buffer.
-template <typename T, typename OutputIt>
-auto get_buffer(OutputIt out) -> iterator_buffer<OutputIt, T> {
-  return iterator_buffer<OutputIt, T>(out);
-}
-template <typename T, typename Buf,
-          FMT_ENABLE_IF(std::is_base_of<buffer<char>, Buf>::value)>
-auto get_buffer(back_insert_iterator<Buf> out) -> buffer<char>& {
-  return get_container(out);
-}
-
-template <typename Buf, typename OutputIt>
-FMT_INLINE auto get_iterator(Buf& buf, OutputIt) -> decltype(buf.out()) {
-  return buf.out();
-}
-template <typename T, typename OutputIt>
-auto get_iterator(buffer<T>&, OutputIt out) -> OutputIt {
-  return out;
-}
-
-struct view {};
-
-template <typename Char, typename T> struct named_arg : view {
-  const Char* name;
-  const T& value;
-  named_arg(const Char* n, const T& v) : name(n), value(v) {}
-};
-
-template <typename Char> struct named_arg_info {
-  const Char* name;
-  int id;
-};
-
-template <typename T, typename Char, size_t NUM_ARGS, size_t NUM_NAMED_ARGS>
-struct arg_data {
-  // args_[0].named_args points to named_args_ to avoid bloating format_args.
-  // +1 to workaround a bug in gcc 7.5 that causes duplicated-branches warning.
-  T args_[1 + (NUM_ARGS != 0 ? NUM_ARGS : +1)];
-  named_arg_info<Char> named_args_[NUM_NAMED_ARGS];
-
-  template <typename... U>
-  arg_data(const U&... init) : args_{T(named_args_, NUM_NAMED_ARGS), init...} {}
-  arg_data(const arg_data& other) = delete;
-  auto args() const -> const T* { return args_ + 1; }
-  auto named_args() -> named_arg_info<Char>* { return named_args_; }
-};
-
-template <typename T, typename Char, size_t NUM_ARGS>
-struct arg_data<T, Char, NUM_ARGS, 0> {
-  // +1 to workaround a bug in gcc 7.5 that causes duplicated-branches warning.
-  T args_[NUM_ARGS != 0 ? NUM_ARGS : +1];
-
-  template <typename... U>
-  FMT_CONSTEXPR FMT_INLINE arg_data(const U&... init) : args_{init...} {}
-  FMT_CONSTEXPR FMT_INLINE auto args() const -> const T* { return args_; }
-  FMT_CONSTEXPR FMT_INLINE auto named_args() -> std::nullptr_t {
-    return nullptr;
-  }
-};
-
-template <typename Char>
-inline void init_named_args(named_arg_info<Char>*, int, int) {}
-
-template <typename T> struct is_named_arg : std::false_type {};
-template <typename T> struct is_statically_named_arg : std::false_type {};
-
-template <typename T, typename Char>
-struct is_named_arg<named_arg<Char, T>> : std::true_type {};
-
-template <typename Char, typename T, typename... Tail,
-          FMT_ENABLE_IF(!is_named_arg<T>::value)>
-void init_named_args(named_arg_info<Char>* named_args, int arg_count,
-                     int named_arg_count, const T&, const Tail&... args) {
-  init_named_args(named_args, arg_count + 1, named_arg_count, args...);
-}
-
-template <typename Char, typename T, typename... Tail,
-          FMT_ENABLE_IF(is_named_arg<T>::value)>
-void init_named_args(named_arg_info<Char>* named_args, int arg_count,
-                     int named_arg_count, const T& arg, const Tail&... args) {
-  named_args[named_arg_count++] = {arg.name, arg_count};
-  init_named_args(named_args, arg_count + 1, named_arg_count, args...);
-}
-
-template <typename... Args>
-FMT_CONSTEXPR FMT_INLINE void init_named_args(std::nullptr_t, int, int,
-                                              const Args&...) {}
-
-template <bool B = false> constexpr auto count() -> size_t { return B ? 1 : 0; }
-template <bool B1, bool B2, bool... Tail> constexpr auto count() -> size_t {
-  return (B1 ? 1 : 0) + count<B2, Tail...>();
-}
-
-template <typename... Args> constexpr auto count_named_args() -> size_t {
-  return count<is_named_arg<Args>::value...>();
-}
-
-template <typename... Args>
-constexpr auto count_statically_named_args() -> size_t {
-  return count<is_statically_named_arg<Args>::value...>();
-}
-
-struct unformattable {};
-struct unformattable_char : unformattable {};
-struct unformattable_pointer : unformattable {};
-
-template <typename Char> struct string_value {
-  const Char* data;
-  size_t size;
-};
-
-template <typename Char> struct named_arg_value {
-  const named_arg_info<Char>* data;
-  size_t size;
-};
-
-template <typename Context> struct custom_value {
-  using parse_context = typename Context::parse_context_type;
-  void* value;
-  void (*format)(void* arg, parse_context& parse_ctx, Context& ctx);
-};
-
-// A formatting argument value.
-template <typename Context> class value {
- public:
-  using char_type = typename Context::char_type;
-
-  union {
-    monostate no_value;
-    int int_value;
-    unsigned uint_value;
-    long long long_long_value;
-    unsigned long long ulong_long_value;
-    int128_opt int128_value;
-    uint128_opt uint128_value;
-    bool bool_value;
-    char_type char_value;
-    float float_value;
-    double double_value;
-    long double long_double_value;
-    const void* pointer;
-    string_value<char_type> string;
-    custom_value<Context> custom;
-    named_arg_value<char_type> named_args;
-  };
-
-  constexpr FMT_INLINE value() : no_value() {}
-  constexpr FMT_INLINE value(int val) : int_value(val) {}
-  constexpr FMT_INLINE value(unsigned val) : uint_value(val) {}
-  constexpr FMT_INLINE value(long long val) : long_long_value(val) {}
-  constexpr FMT_INLINE value(unsigned long long val) : ulong_long_value(val) {}
-  FMT_INLINE value(int128_opt val) : int128_value(val) {}
-  FMT_INLINE value(uint128_opt val) : uint128_value(val) {}
-  constexpr FMT_INLINE value(float val) : float_value(val) {}
-  constexpr FMT_INLINE value(double val) : double_value(val) {}
-  FMT_INLINE value(long double val) : long_double_value(val) {}
-  constexpr FMT_INLINE value(bool val) : bool_value(val) {}
-  constexpr FMT_INLINE value(char_type val) : char_value(val) {}
-  FMT_CONSTEXPR FMT_INLINE value(const char_type* val) {
-    string.data = val;
-    if (is_constant_evaluated()) string.size = {};
-  }
-  FMT_CONSTEXPR FMT_INLINE value(basic_string_view<char_type> val) {
-    string.data = val.data();
-    string.size = val.size();
-  }
-  FMT_INLINE value(const void* val) : pointer(val) {}
-  FMT_INLINE value(const named_arg_info<char_type>* args, size_t size)
-      : named_args{args, size} {}
-
-  template <typename T> FMT_CONSTEXPR20 FMT_INLINE value(T& val) {
-    using value_type = remove_const_t<T>;
-    // T may overload operator& e.g. std::vector<bool>::reference in libc++.
-#ifdef __cpp_if_constexpr
-    if constexpr (std::is_same<decltype(&val), T*>::value)
-      custom.value = const_cast<value_type*>(&val);
-#endif
-    if (!is_constant_evaluated())
-      custom.value = const_cast<char*>(&reinterpret_cast<const char&>(val));
-    // Get the formatter type through the context to allow different contexts
-    // have different extension points, e.g. `formatter<T>` for `format` and
-    // `printf_formatter<T>` for `printf`.
-    custom.format = format_custom_arg<
-        value_type, typename Context::template formatter_type<value_type>>;
-  }
-  value(unformattable);
-  value(unformattable_char);
-  value(unformattable_pointer);
-
- private:
-  // Formats an argument of a custom type, such as a user-defined class.
-  template <typename T, typename Formatter>
-  static void format_custom_arg(void* arg,
-                                typename Context::parse_context_type& parse_ctx,
-                                Context& ctx) {
-    auto f = Formatter();
-    parse_ctx.advance_to(f.parse(parse_ctx));
-    using qualified_type =
-        conditional_t<has_const_formatter<T, Context>(), const T, T>;
-    // Calling format through a mutable reference is deprecated.
-    ctx.advance_to(f.format(*static_cast<qualified_type*>(arg), ctx));
-  }
-};
-
-// To minimize the number of types we need to deal with, long is translated
-// either to int or to long long depending on its size.
-enum { long_short = sizeof(long) == sizeof(int) };
-using long_type = conditional_t<long_short, int, long long>;
-using ulong_type = conditional_t<long_short, unsigned, unsigned long long>;
-
-template <typename T> struct format_as_result {
-  template <typename U,
-            FMT_ENABLE_IF(std::is_enum<U>::value || std::is_class<U>::value)>
-  static auto map(U*) -> remove_cvref_t<decltype(format_as(std::declval<U>()))>;
-  static auto map(...) -> void;
-
-  using type = decltype(map(static_cast<T*>(nullptr)));
-};
-template <typename T> using format_as_t = typename format_as_result<T>::type;
-
-template <typename T>
-struct has_format_as
-    : bool_constant<!std::is_same<format_as_t<T>, void>::value> {};
-
-// Maps formatting arguments to core types.
-// arg_mapper reports errors by returning unformattable instead of using
-// static_assert because it's used in the is_formattable trait.
-template <typename Context> struct arg_mapper {
-  using char_type = typename Context::char_type;
-
-  FMT_CONSTEXPR FMT_INLINE auto map(signed char val) -> int { return val; }
-  FMT_CONSTEXPR FMT_INLINE auto map(unsigned char val) -> unsigned {
-    return val;
-  }
-  FMT_CONSTEXPR FMT_INLINE auto map(short val) -> int { return val; }
-  FMT_CONSTEXPR FMT_INLINE auto map(unsigned short val) -> unsigned {
-    return val;
-  }
-  FMT_CONSTEXPR FMT_INLINE auto map(int val) -> int { return val; }
-  FMT_CONSTEXPR FMT_INLINE auto map(unsigned val) -> unsigned { return val; }
-  FMT_CONSTEXPR FMT_INLINE auto map(long val) -> long_type { return val; }
-  FMT_CONSTEXPR FMT_INLINE auto map(unsigned long val) -> ulong_type {
-    return val;
-  }
-  FMT_CONSTEXPR FMT_INLINE auto map(long long val) -> long long { return val; }
-  FMT_CONSTEXPR FMT_INLINE auto map(unsigned long long val)
-      -> unsigned long long {
-    return val;
-  }
-  FMT_CONSTEXPR FMT_INLINE auto map(int128_opt val) -> int128_opt {
-    return val;
-  }
-  FMT_CONSTEXPR FMT_INLINE auto map(uint128_opt val) -> uint128_opt {
-    return val;
-  }
-  FMT_CONSTEXPR FMT_INLINE auto map(bool val) -> bool { return val; }
-
-  template <typename T, FMT_ENABLE_IF(std::is_same<T, char>::value ||
-                                      std::is_same<T, char_type>::value)>
-  FMT_CONSTEXPR FMT_INLINE auto map(T val) -> char_type {
-    return val;
-  }
-  template <typename T, enable_if_t<(std::is_same<T, wchar_t>::value ||
-#ifdef __cpp_char8_t
-                                     std::is_same<T, char8_t>::value ||
-#endif
-                                     std::is_same<T, char16_t>::value ||
-                                     std::is_same<T, char32_t>::value) &&
-                                        !std::is_same<T, char_type>::value,
-                                    int> = 0>
-  FMT_CONSTEXPR FMT_INLINE auto map(T) -> unformattable_char {
-    return {};
-  }
-
-  FMT_CONSTEXPR FMT_INLINE auto map(float val) -> float { return val; }
-  FMT_CONSTEXPR FMT_INLINE auto map(double val) -> double { return val; }
-  FMT_CONSTEXPR FMT_INLINE auto map(long double val) -> long double {
-    return val;
-  }
-
-  FMT_CONSTEXPR FMT_INLINE auto map(char_type* val) -> const char_type* {
-    return val;
-  }
-  FMT_CONSTEXPR FMT_INLINE auto map(const char_type* val) -> const char_type* {
-    return val;
-  }
-  template <typename T,
-            FMT_ENABLE_IF(is_string<T>::value && !std::is_pointer<T>::value &&
-                          std::is_same<char_type, char_t<T>>::value)>
-  FMT_CONSTEXPR FMT_INLINE auto map(const T& val)
-      -> basic_string_view<char_type> {
-    return to_string_view(val);
-  }
-  template <typename T,
-            FMT_ENABLE_IF(is_string<T>::value && !std::is_pointer<T>::value &&
-                          !std::is_same<char_type, char_t<T>>::value)>
-  FMT_CONSTEXPR FMT_INLINE auto map(const T&) -> unformattable_char {
-    return {};
-  }
-
-  FMT_CONSTEXPR FMT_INLINE auto map(void* val) -> const void* { return val; }
-  FMT_CONSTEXPR FMT_INLINE auto map(const void* val) -> const void* {
-    return val;
-  }
-  FMT_CONSTEXPR FMT_INLINE auto map(std::nullptr_t val) -> const void* {
-    return val;
-  }
-
-  // Use SFINAE instead of a const T* parameter to avoid a conflict with the
-  // array overload.
-  template <
-      typename T,
-      FMT_ENABLE_IF(
-          std::is_pointer<T>::value || std::is_member_pointer<T>::value ||
-          std::is_function<typename std::remove_pointer<T>::type>::value ||
-          (std::is_array<T>::value &&
-           !std::is_convertible<T, const char_type*>::value))>
-  FMT_CONSTEXPR auto map(const T&) -> unformattable_pointer {
-    return {};
-  }
-
-  template <typename T, std::size_t N,
-            FMT_ENABLE_IF(!std::is_same<T, wchar_t>::value)>
-  FMT_CONSTEXPR FMT_INLINE auto map(const T (&values)[N]) -> const T (&)[N] {
-    return values;
-  }
-
-  // Only map owning types because mapping views can be unsafe.
-  template <typename T, typename U = format_as_t<T>,
-            FMT_ENABLE_IF(std::is_arithmetic<U>::value)>
-  FMT_CONSTEXPR FMT_INLINE auto map(const T& val)
-      -> decltype(FMT_DECLTYPE_THIS map(U())) {
-    return map(format_as(val));
-  }
-
-  template <typename T, typename U = remove_const_t<T>>
-  struct formattable : bool_constant<has_const_formatter<U, Context>() ||
-                                     (has_formatter<U, Context>::value &&
-                                      !std::is_const<T>::value)> {};
-
-  template <typename T, FMT_ENABLE_IF(formattable<T>::value)>
-  FMT_CONSTEXPR FMT_INLINE auto do_map(T& val) -> T& {
-    return val;
-  }
-  template <typename T, FMT_ENABLE_IF(!formattable<T>::value)>
-  FMT_CONSTEXPR FMT_INLINE auto do_map(T&) -> unformattable {
-    return {};
-  }
-
-  template <typename T, typename U = remove_const_t<T>,
-            FMT_ENABLE_IF((std::is_class<U>::value || std::is_enum<U>::value ||
-                           std::is_union<U>::value) &&
-                          !is_string<U>::value && !is_char<U>::value &&
-                          !is_named_arg<U>::value &&
-                          !std::is_arithmetic<format_as_t<U>>::value)>
-  FMT_CONSTEXPR FMT_INLINE auto map(T& val)
-      -> decltype(FMT_DECLTYPE_THIS do_map(val)) {
-    return do_map(val);
-  }
-
-  template <typename T, FMT_ENABLE_IF(is_named_arg<T>::value)>
-  FMT_CONSTEXPR FMT_INLINE auto map(const T& named_arg)
-      -> decltype(FMT_DECLTYPE_THIS map(named_arg.value)) {
-    return map(named_arg.value);
-  }
-
-  auto map(...) -> unformattable { return {}; }
-};
-
-// A type constant after applying arg_mapper<Context>.
-template <typename T, typename Context>
-using mapped_type_constant =
-    type_constant<decltype(arg_mapper<Context>().map(std::declval<const T&>())),
-                  typename Context::char_type>;
-
-enum { packed_arg_bits = 4 };
-// Maximum number of arguments with packed types.
-enum { max_packed_args = 62 / packed_arg_bits };
-enum : unsigned long long { is_unpacked_bit = 1ULL << 63 };
-enum : unsigned long long { has_named_args_bit = 1ULL << 62 };
-
-template <typename It, typename T, typename Enable = void>
-struct is_output_iterator : std::false_type {};
-
-template <> struct is_output_iterator<appender, char> : std::true_type {};
-
-template <typename It, typename T>
-struct is_output_iterator<
-    It, T, void_t<decltype(*std::declval<It&>()++ = std::declval<T>())>>
-    : std::true_type {};
-
-template <typename It> struct is_back_insert_iterator : std::false_type {};
-template <typename Container>
-struct is_back_insert_iterator<back_insert_iterator<Container>>
-    : std::true_type {};
-
-// A type-erased reference to an std::locale to avoid a heavy <locale> include.
-class locale_ref {
- private:
-  const void* locale_;  // A type-erased pointer to std::locale.
-
- public:
-  constexpr FMT_INLINE locale_ref() : locale_(nullptr) {}
-  template <typename Locale> explicit locale_ref(const Locale& loc);
-
-  explicit operator bool() const noexcept { return locale_ != nullptr; }
-
-  template <typename Locale> auto get() const -> Locale;
-};
-
-template <typename> constexpr auto encode_types() -> unsigned long long {
-  return 0;
-}
-
-template <typename Context, typename Arg, typename... Args>
-constexpr auto encode_types() -> unsigned long long {
-  return static_cast<unsigned>(mapped_type_constant<Arg, Context>::value) |
-         (encode_types<Context, Args...>() << packed_arg_bits);
-}
-
-#if defined(__cpp_if_constexpr)
-// This type is intentionally undefined, only used for errors
-template <typename T, typename Char> struct type_is_unformattable_for;
-#endif
-
-template <bool PACKED, typename Context, typename T, FMT_ENABLE_IF(PACKED)>
-FMT_CONSTEXPR FMT_INLINE auto make_arg(T& val) -> value<Context> {
-  using arg_type = remove_cvref_t<decltype(arg_mapper<Context>().map(val))>;
-
-  constexpr bool formattable_char =
-      !std::is_same<arg_type, unformattable_char>::value;
-  static_assert(formattable_char, "Mixing character types is disallowed.");
-
-  // Formatting of arbitrary pointers is disallowed. If you want to format a
-  // pointer cast it to `void*` or `const void*`. In particular, this forbids
-  // formatting of `[const] volatile char*` printed as bool by iostreams.
-  constexpr bool formattable_pointer =
-      !std::is_same<arg_type, unformattable_pointer>::value;
-  static_assert(formattable_pointer,
-                "Formatting of non-void pointers is disallowed.");
-
-  constexpr bool formattable = !std::is_same<arg_type, unformattable>::value;
-#if defined(__cpp_if_constexpr)
-  if constexpr (!formattable) {
-    type_is_unformattable_for<T, typename Context::char_type> _;
-  }
-#endif
-  static_assert(
-      formattable,
-      "Cannot format an argument. To make type T formattable provide a "
-      "formatter<T> specialization: https://fmt.dev/latest/api.html#udt");
-  return {arg_mapper<Context>().map(val)};
-}
-
-template <typename Context, typename T>
-FMT_CONSTEXPR auto make_arg(T& val) -> basic_format_arg<Context> {
-  auto arg = basic_format_arg<Context>();
-  arg.type_ = mapped_type_constant<T, Context>::value;
-  arg.value_ = make_arg<true, Context>(val);
-  return arg;
-}
-
-template <bool PACKED, typename Context, typename T, FMT_ENABLE_IF(!PACKED)>
-FMT_CONSTEXPR inline auto make_arg(T& val) -> basic_format_arg<Context> {
-  return make_arg<Context>(val);
-}
-}  // namespace detail
-FMT_BEGIN_EXPORT
-
-// A formatting argument. Context is a template parameter for the compiled API
-// where output can be unbuffered.
-template <typename Context> class basic_format_arg {
- private:
-  detail::value<Context> value_;
-  detail::type type_;
-
-  template <typename ContextType, typename T>
-  friend FMT_CONSTEXPR auto detail::make_arg(T& value)
-      -> basic_format_arg<ContextType>;
-
-  friend class basic_format_args<Context>;
-  friend class dynamic_format_arg_store<Context>;
-
-  using char_type = typename Context::char_type;
-
-  template <typename T, typename Char, size_t NUM_ARGS, size_t NUM_NAMED_ARGS>
-  friend struct detail::arg_data;
-
-  basic_format_arg(const detail::named_arg_info<char_type>* args, size_t size)
-      : value_(args, size) {}
-
- public:
-  class handle {
-   public:
-    explicit handle(detail::custom_value<Context> custom) : custom_(custom) {}
-
-    void format(typename Context::parse_context_type& parse_ctx,
-                Context& ctx) const {
-      custom_.format(custom_.value, parse_ctx, ctx);
-    }
-
-   private:
-    detail::custom_value<Context> custom_;
-  };
-
-  constexpr basic_format_arg() : type_(detail::type::none_type) {}
-
-  constexpr explicit operator bool() const noexcept {
-    return type_ != detail::type::none_type;
-  }
-
-  auto type() const -> detail::type { return type_; }
-
-  auto is_integral() const -> bool { return detail::is_integral_type(type_); }
-  auto is_arithmetic() const -> bool {
-    return detail::is_arithmetic_type(type_);
-  }
-
-  /**
-    \rst
-    Visits an argument dispatching to the appropriate visit method based on
-    the argument type. For example, if the argument type is ``double`` then
-    ``vis(value)`` will be called with the value of type ``double``.
-    \endrst
-  */
-  template <typename Visitor>
-  FMT_CONSTEXPR auto visit(Visitor&& vis) -> decltype(vis(0)) {
-    switch (type_) {
-    case detail::type::none_type:
-      break;
-    case detail::type::int_type:
-      return vis(value_.int_value);
-    case detail::type::uint_type:
-      return vis(value_.uint_value);
-    case detail::type::long_long_type:
-      return vis(value_.long_long_value);
-    case detail::type::ulong_long_type:
-      return vis(value_.ulong_long_value);
-    case detail::type::int128_type:
-      return vis(detail::convert_for_visit(value_.int128_value));
-    case detail::type::uint128_type:
-      return vis(detail::convert_for_visit(value_.uint128_value));
-    case detail::type::bool_type:
-      return vis(value_.bool_value);
-    case detail::type::char_type:
-      return vis(value_.char_value);
-    case detail::type::float_type:
-      return vis(value_.float_value);
-    case detail::type::double_type:
-      return vis(value_.double_value);
-    case detail::type::long_double_type:
-      return vis(value_.long_double_value);
-    case detail::type::cstring_type:
-      return vis(value_.string.data);
-    case detail::type::string_type:
-      using sv = basic_string_view<typename Context::char_type>;
-      return vis(sv(value_.string.data, value_.string.size));
-    case detail::type::pointer_type:
-      return vis(value_.pointer);
-    case detail::type::custom_type:
-      return vis(typename basic_format_arg<Context>::handle(value_.custom));
-    }
-    return vis(monostate());
-  }
-
-  FMT_INLINE auto format_custom(const char_type* parse_begin,
-                                typename Context::parse_context_type& parse_ctx,
-                                Context& ctx) -> bool {
-    if (type_ != detail::type::custom_type) return false;
-    parse_ctx.advance_to(parse_begin);
-    value_.custom.format(value_.custom.value, parse_ctx, ctx);
-    return true;
-  }
-};
-
-template <typename Visitor, typename Context>
-FMT_DEPRECATED FMT_CONSTEXPR FMT_INLINE auto visit_format_arg(
-    Visitor&& vis, const basic_format_arg<Context>& arg) -> decltype(vis(0)) {
-  return arg.visit(std::forward<Visitor>(vis));
-}
-
-// Formatting context.
-template <typename OutputIt, typename Char> class basic_format_context {
- private:
-  OutputIt out_;
-  basic_format_args<basic_format_context> args_;
-  detail::locale_ref loc_;
-
- public:
-  using iterator = OutputIt;
-  using format_arg = basic_format_arg<basic_format_context>;
-  using format_args = basic_format_args<basic_format_context>;
-  using parse_context_type = basic_format_parse_context<Char>;
-  template <typename T> using formatter_type = formatter<T, Char>;
-
-  /** The character type for the output. */
-  using char_type = Char;
-
-  basic_format_context(basic_format_context&&) = default;
-  basic_format_context(const basic_format_context&) = delete;
-  void operator=(const basic_format_context&) = delete;
-  /**
-    Constructs a ``basic_format_context`` object. References to the arguments
-    are stored in the object so make sure they have appropriate lifetimes.
-   */
-  constexpr basic_format_context(OutputIt out, format_args ctx_args,
-                                 detail::locale_ref loc = {})
-      : out_(out), args_(ctx_args), loc_(loc) {}
-
-  constexpr auto arg(int id) const -> format_arg { return args_.get(id); }
-  FMT_CONSTEXPR auto arg(basic_string_view<Char> name) -> format_arg {
-    return args_.get(name);
-  }
-  FMT_CONSTEXPR auto arg_id(basic_string_view<Char> name) -> int {
-    return args_.get_id(name);
-  }
-  auto args() const -> const format_args& { return args_; }
-
-  // This function is intentionally not constexpr to give a compile-time error.
-  void on_error(const char* message) { throw_format_error(message); }
-
-  // Returns an iterator to the beginning of the output range.
-  FMT_CONSTEXPR auto out() -> iterator { return out_; }
-
-  // Advances the begin iterator to ``it``.
-  void advance_to(iterator it) {
-    if (!detail::is_back_insert_iterator<iterator>()) out_ = it;
-  }
-
-  FMT_CONSTEXPR auto locale() -> detail::locale_ref { return loc_; }
-};
-
-template <typename Char>
-using buffer_context =
-    basic_format_context<detail::buffer_appender<Char>, Char>;
-using format_context = buffer_context<char>;
-
-template <typename T, typename Char = char>
-using is_formattable = bool_constant<!std::is_base_of<
-    detail::unformattable, decltype(detail::arg_mapper<buffer_context<Char>>()
-                                        .map(std::declval<T&>()))>::value>;
-
-/**
-  \rst
-  An array of references to arguments. It can be implicitly converted into
-  `~fmt::basic_format_args` for passing into type-erased formatting functions
-  such as `~fmt::vformat`.
-  \endrst
- */
-template <typename Context, typename... Args>
-class format_arg_store
-#if FMT_GCC_VERSION && FMT_GCC_VERSION < 409
-    // Workaround a GCC template argument substitution bug.
-    : public basic_format_args<Context>
-#endif
-{
- private:
-  static const size_t num_args = sizeof...(Args);
-  static constexpr size_t num_named_args = detail::count_named_args<Args...>();
-  static const bool is_packed = num_args <= detail::max_packed_args;
-
-  using value_type = conditional_t<is_packed, detail::value<Context>,
-                                   basic_format_arg<Context>>;
-
-  detail::arg_data<value_type, typename Context::char_type, num_args,
-                   num_named_args>
-      data_;
-
-  friend class basic_format_args<Context>;
-
-  static constexpr unsigned long long desc =
-      (is_packed ? detail::encode_types<Context, Args...>()
-                 : detail::is_unpacked_bit | num_args) |
-      (num_named_args != 0
-           ? static_cast<unsigned long long>(detail::has_named_args_bit)
-           : 0);
-
- public:
-  template <typename... T>
-  FMT_CONSTEXPR FMT_INLINE format_arg_store(T&... args)
-      :
-#if FMT_GCC_VERSION && FMT_GCC_VERSION < 409
-        basic_format_args<Context>(*this),
-#endif
-        data_{detail::make_arg<is_packed, Context>(args)...} {
-    if (detail::const_check(num_named_args != 0))
-      detail::init_named_args(data_.named_args(), 0, 0, args...);
-  }
-};
-
-/**
-  \rst
-  Constructs a `~fmt::format_arg_store` object that contains references to
-  arguments and can be implicitly converted to `~fmt::format_args`. `Context`
-  can be omitted in which case it defaults to `~fmt::format_context`.
-  See `~fmt::arg` for lifetime considerations.
-  \endrst
- */
-// Arguments are taken by lvalue references to avoid some lifetime issues.
-template <typename Context = format_context, typename... T>
-constexpr auto make_format_args(T&... args)
-    -> format_arg_store<Context, remove_const_t<T>...> {
-  return {args...};
-}
-
-/**
-  \rst
-  Returns a named argument to be used in a formatting function.
-  It should only be used in a call to a formatting function or
-  `dynamic_format_arg_store::push_back`.
-
-  **Example**::
-
-    fmt::print("Elapsed time: {s:.2f} seconds", fmt::arg("s", 1.23));
-  \endrst
- */
-template <typename Char, typename T>
-inline auto arg(const Char* name, const T& arg) -> detail::named_arg<Char, T> {
-  static_assert(!detail::is_named_arg<T>(), "nested named arguments");
-  return {name, arg};
-}
-FMT_END_EXPORT
-
-/**
-  \rst
-  A view of a collection of formatting arguments. To avoid lifetime issues it
-  should only be used as a parameter type in type-erased functions such as
-  ``vformat``::
-
-    void vlog(string_view format_str, format_args args);  // OK
-    format_args args = make_format_args();  // Error: dangling reference
-  \endrst
- */
-template <typename Context> class basic_format_args {
- public:
-  using size_type = int;
-  using format_arg = basic_format_arg<Context>;
-
- private:
-  // A descriptor that contains information about formatting arguments.
-  // If the number of arguments is less or equal to max_packed_args then
-  // argument types are passed in the descriptor. This reduces binary code size
-  // per formatting function call.
-  unsigned long long desc_;
-  union {
-    // If is_packed() returns true then argument values are stored in values_;
-    // otherwise they are stored in args_. This is done to improve cache
-    // locality and reduce compiled code size since storing larger objects
-    // may require more code (at least on x86-64) even if the same amount of
-    // data is actually copied to stack. It saves ~10% on the bloat test.
-    const detail::value<Context>* values_;
-    const format_arg* args_;
-  };
-
-  constexpr auto is_packed() const -> bool {
-    return (desc_ & detail::is_unpacked_bit) == 0;
-  }
-  auto has_named_args() const -> bool {
-    return (desc_ & detail::has_named_args_bit) != 0;
-  }
-
-  FMT_CONSTEXPR auto type(int index) const -> detail::type {
-    int shift = index * detail::packed_arg_bits;
-    unsigned int mask = (1 << detail::packed_arg_bits) - 1;
-    return static_cast<detail::type>((desc_ >> shift) & mask);
-  }
-
-  constexpr FMT_INLINE basic_format_args(unsigned long long desc,
-                                         const detail::value<Context>* values)
-      : desc_(desc), values_(values) {}
-  constexpr basic_format_args(unsigned long long desc, const format_arg* args)
-      : desc_(desc), args_(args) {}
-
- public:
-  constexpr basic_format_args() : desc_(0), args_(nullptr) {}
-
-  /**
-   \rst
-   Constructs a `basic_format_args` object from `~fmt::format_arg_store`.
-   \endrst
-   */
-  template <typename... Args>
-  constexpr FMT_INLINE basic_format_args(
-      const format_arg_store<Context, Args...>& store)
-      : basic_format_args(format_arg_store<Context, Args...>::desc,
-                          store.data_.args()) {}
-
-  /**
-   \rst
-   Constructs a `basic_format_args` object from
-   `~fmt::dynamic_format_arg_store`.
-   \endrst
-   */
-  constexpr FMT_INLINE basic_format_args(
-      const dynamic_format_arg_store<Context>& store)
-      : basic_format_args(store.get_types(), store.data()) {}
-
-  /**
-   \rst
-   Constructs a `basic_format_args` object from a dynamic set of arguments.
-   \endrst
-   */
-  constexpr basic_format_args(const format_arg* args, int count)
-      : basic_format_args(detail::is_unpacked_bit | detail::to_unsigned(count),
-                          args) {}
-
-  /** Returns the argument with the specified id. */
-  FMT_CONSTEXPR auto get(int id) const -> format_arg {
-    format_arg arg;
-    if (!is_packed()) {
-      if (id < max_size()) arg = args_[id];
-      return arg;
-    }
-    if (id >= detail::max_packed_args) return arg;
-    arg.type_ = type(id);
-    if (arg.type_ == detail::type::none_type) return arg;
-    arg.value_ = values_[id];
-    return arg;
-  }
-
-  template <typename Char>
-  auto get(basic_string_view<Char> name) const -> format_arg {
-    int id = get_id(name);
-    return id >= 0 ? get(id) : format_arg();
-  }
-
-  template <typename Char>
-  auto get_id(basic_string_view<Char> name) const -> int {
-    if (!has_named_args()) return -1;
-    const auto& named_args =
-        (is_packed() ? values_[-1] : args_[-1].value_).named_args;
-    for (size_t i = 0; i < named_args.size; ++i) {
-      if (named_args.data[i].name == name) return named_args.data[i].id;
-    }
-    return -1;
-  }
-
-  auto max_size() const -> int {
-    unsigned long long max_packed = detail::max_packed_args;
-    return static_cast<int>(is_packed() ? max_packed
-                                        : desc_ & ~detail::is_unpacked_bit);
-  }
-};
-
-/** An alias to ``basic_format_args<format_context>``. */
-// A separate type would result in shorter symbols but break ABI compatibility
-// between clang and gcc on ARM (#1919).
-FMT_EXPORT using format_args = basic_format_args<format_context>;
-
-// We cannot use enum classes as bit fields because of a gcc bug, so we put them
-// in namespaces instead (https://gcc.gnu.org/bugzilla/show_bug.cgi?id=61414).
-// Additionally, if an underlying type is specified, older gcc incorrectly warns
-// that the type is too small. Both bugs are fixed in gcc 9.3.
-#if FMT_GCC_VERSION && FMT_GCC_VERSION < 903
-#  define FMT_ENUM_UNDERLYING_TYPE(type)
-#else
-#  define FMT_ENUM_UNDERLYING_TYPE(type) : type
-#endif
-namespace align {
-enum type FMT_ENUM_UNDERLYING_TYPE(unsigned char){none, left, right, center,
-                                                  numeric};
-}
-using align_t = align::type;
-namespace sign {
-enum type FMT_ENUM_UNDERLYING_TYPE(unsigned char){none, minus, plus, space};
-}
-using sign_t = sign::type;
-
-namespace detail {
-
-// Workaround an array initialization issue in gcc 4.8.
-template <typename Char> struct fill_t {
- private:
-  enum { max_size = 4 };
-  Char data_[max_size] = {Char(' '), Char(0), Char(0), Char(0)};
-  unsigned char size_ = 1;
-
- public:
-  FMT_CONSTEXPR void operator=(basic_string_view<Char> s) {
-    auto size = s.size();
-    FMT_ASSERT(size <= max_size, "invalid fill");
-    for (size_t i = 0; i < size; ++i) data_[i] = s[i];
-    size_ = static_cast<unsigned char>(size);
-  }
-
-  constexpr auto size() const -> size_t { return size_; }
-  constexpr auto data() const -> const Char* { return data_; }
-
-  FMT_CONSTEXPR auto operator[](size_t index) -> Char& { return data_[index]; }
-  FMT_CONSTEXPR auto operator[](size_t index) const -> const Char& {
-    return data_[index];
-  }
-};
-}  // namespace detail
-
-enum class presentation_type : unsigned char {
-  none,
-  dec,             // 'd'
-  oct,             // 'o'
-  hex_lower,       // 'x'
-  hex_upper,       // 'X'
-  bin_lower,       // 'b'
-  bin_upper,       // 'B'
-  hexfloat_lower,  // 'a'
-  hexfloat_upper,  // 'A'
-  exp_lower,       // 'e'
-  exp_upper,       // 'E'
-  fixed_lower,     // 'f'
-  fixed_upper,     // 'F'
-  general_lower,   // 'g'
-  general_upper,   // 'G'
-  chr,             // 'c'
-  string,          // 's'
-  pointer,         // 'p'
-  debug            // '?'
-};
-
-// Format specifiers for built-in and string types.
-template <typename Char = char> struct format_specs {
-  int width;
-  int precision;
-  presentation_type type;
-  align_t align : 4;
-  sign_t sign : 3;
-  bool alt : 1;  // Alternate form ('#').
-  bool localized : 1;
-  detail::fill_t<Char> fill;
-
-  constexpr format_specs()
-      : width(0),
-        precision(-1),
-        type(presentation_type::none),
-        align(align::none),
-        sign(sign::none),
-        alt(false),
-        localized(false) {}
-};
-
-namespace detail {
-
-enum class arg_id_kind { none, index, name };
-
-// An argument reference.
-template <typename Char> struct arg_ref {
-  FMT_CONSTEXPR arg_ref() : kind(arg_id_kind::none), val() {}
-
-  FMT_CONSTEXPR explicit arg_ref(int index)
-      : kind(arg_id_kind::index), val(index) {}
-  FMT_CONSTEXPR explicit arg_ref(basic_string_view<Char> name)
-      : kind(arg_id_kind::name), val(name) {}
-
-  FMT_CONSTEXPR auto operator=(int idx) -> arg_ref& {
-    kind = arg_id_kind::index;
-    val.index = idx;
-    return *this;
-  }
-
-  arg_id_kind kind;
-  union value {
-    FMT_CONSTEXPR value(int idx = 0) : index(idx) {}
-    FMT_CONSTEXPR value(basic_string_view<Char> n) : name(n) {}
-
-    int index;
-    basic_string_view<Char> name;
-  } val;
-};
-
-// Format specifiers with width and precision resolved at formatting rather
-// than parsing time to allow reusing the same parsed specifiers with
-// different sets of arguments (precompilation of format strings).
-template <typename Char = char>
-struct dynamic_format_specs : format_specs<Char> {
-  arg_ref<Char> width_ref;
-  arg_ref<Char> precision_ref;
-};
-
-// Converts a character to ASCII. Returns '\0' on conversion failure.
-template <typename Char, FMT_ENABLE_IF(std::is_integral<Char>::value ||
-                                       std::is_enum<Char>::value)>
-constexpr auto to_ascii(Char c) -> char {
-  return c <= 0xff ? static_cast<char>(c) : '\0';
-}
-
-// Returns the number of code units in a code point or 1 on error.
-template <typename Char>
-FMT_CONSTEXPR auto code_point_length(const Char* begin) -> int {
-  if (const_check(sizeof(Char) != 1)) return 1;
-  auto c = static_cast<unsigned char>(*begin);
-  return static_cast<int>((0x3a55000000000000ull >> (2 * (c >> 3))) & 0x3) + 1;
-}
-
-// Return the result via the out param to workaround gcc bug 77539.
-template <bool IS_CONSTEXPR, typename T, typename Ptr = const T*>
-FMT_CONSTEXPR auto find(Ptr first, Ptr last, T value, Ptr& out) -> bool {
-  for (out = first; out != last; ++out) {
-    if (*out == value) return true;
-  }
-  return false;
-}
-
-template <>
-inline auto find<false, char>(const char* first, const char* last, char value,
-                              const char*& out) -> bool {
-  out = static_cast<const char*>(
-      std::memchr(first, value, to_unsigned(last - first)));
-  return out != nullptr;
-}
-
-// Parses the range [begin, end) as an unsigned integer. This function assumes
-// that the range is non-empty and the first character is a digit.
-template <typename Char>
-FMT_CONSTEXPR auto parse_nonnegative_int(const Char*& begin, const Char* end,
-                                         int error_value) noexcept -> int {
-  FMT_ASSERT(begin != end && '0' <= *begin && *begin <= '9', "");
-  unsigned value = 0, prev = 0;
-  auto p = begin;
-  do {
-    prev = value;
-    value = value * 10 + unsigned(*p - '0');
-    ++p;
-  } while (p != end && '0' <= *p && *p <= '9');
-  auto num_digits = p - begin;
-  begin = p;
-  int digits10 = static_cast<int>(sizeof(int) * CHAR_BIT * 3 / 10);
-  if (num_digits <= digits10) return static_cast<int>(value);
-  // Check for overflow.
-  unsigned max = INT_MAX;
-  return num_digits == digits10 + 1 &&
-                 prev * 10ull + unsigned(p[-1] - '0') <= max
-             ? static_cast<int>(value)
-             : error_value;
-}
-
-FMT_CONSTEXPR inline auto parse_align(char c) -> align_t {
-  switch (c) {
-  case '<':
-    return align::left;
-  case '>':
-    return align::right;
-  case '^':
-    return align::center;
-  }
-  return align::none;
-}
-
-template <typename Char> constexpr auto is_name_start(Char c) -> bool {
-  return ('a' <= c && c <= 'z') || ('A' <= c && c <= 'Z') || c == '_';
-}
-
-template <typename Char, typename Handler>
-FMT_CONSTEXPR auto do_parse_arg_id(const Char* begin, const Char* end,
-                                   Handler&& handler) -> const Char* {
-  Char c = *begin;
-  if (c >= '0' && c <= '9') {
-    int index = 0;
-    if (c != '0')
-      index = parse_nonnegative_int(begin, end, INT_MAX);
-    else
-      ++begin;
-    if (begin == end || (*begin != '}' && *begin != ':'))
-      throw_format_error("invalid format string");
-    else
-      handler.on_index(index);
-    return begin;
-  }
-  if (!is_name_start(c)) {
-    throw_format_error("invalid format string");
-    return begin;
-  }
-  auto it = begin;
-  do {
-    ++it;
-  } while (it != end && (is_name_start(*it) || ('0' <= *it && *it <= '9')));
-  handler.on_name({begin, to_unsigned(it - begin)});
-  return it;
-}
-
-template <typename Char, typename Handler>
-FMT_CONSTEXPR FMT_INLINE auto parse_arg_id(const Char* begin, const Char* end,
-                                           Handler&& handler) -> const Char* {
-  FMT_ASSERT(begin != end, "");
-  Char c = *begin;
-  if (c != '}' && c != ':') return do_parse_arg_id(begin, end, handler);
-  handler.on_auto();
-  return begin;
-}
-
-template <typename Char> struct dynamic_spec_id_handler {
-  basic_format_parse_context<Char>& ctx;
-  arg_ref<Char>& ref;
-
-  FMT_CONSTEXPR void on_auto() {
-    int id = ctx.next_arg_id();
-    ref = arg_ref<Char>(id);
-    ctx.check_dynamic_spec(id);
-  }
-  FMT_CONSTEXPR void on_index(int id) {
-    ref = arg_ref<Char>(id);
-    ctx.check_arg_id(id);
-    ctx.check_dynamic_spec(id);
-  }
-  FMT_CONSTEXPR void on_name(basic_string_view<Char> id) {
-    ref = arg_ref<Char>(id);
-    ctx.check_arg_id(id);
-  }
-};
-
-// Parses [integer | "{" [arg_id] "}"].
-template <typename Char>
-FMT_CONSTEXPR auto parse_dynamic_spec(const Char* begin, const Char* end,
-                                      int& value, arg_ref<Char>& ref,
-                                      basic_format_parse_context<Char>& ctx)
-    -> const Char* {
-  FMT_ASSERT(begin != end, "");
-  if ('0' <= *begin && *begin <= '9') {
-    int val = parse_nonnegative_int(begin, end, -1);
-    if (val != -1)
-      value = val;
-    else
-      throw_format_error("number is too big");
-  } else if (*begin == '{') {
-    ++begin;
-    auto handler = dynamic_spec_id_handler<Char>{ctx, ref};
-    if (begin != end) begin = parse_arg_id(begin, end, handler);
-    if (begin != end && *begin == '}') return ++begin;
-    throw_format_error("invalid format string");
-  }
-  return begin;
-}
-
-template <typename Char>
-FMT_CONSTEXPR auto parse_precision(const Char* begin, const Char* end,
-                                   int& value, arg_ref<Char>& ref,
-                                   basic_format_parse_context<Char>& ctx)
-    -> const Char* {
-  ++begin;
-  if (begin == end || *begin == '}') {
-    throw_format_error("invalid precision");
-    return begin;
-  }
-  return parse_dynamic_spec(begin, end, value, ref, ctx);
-}
-
-enum class state { start, align, sign, hash, zero, width, precision, locale };
-
-// Parses standard format specifiers.
-template <typename Char>
-FMT_CONSTEXPR FMT_INLINE auto parse_format_specs(
-    const Char* begin, const Char* end, dynamic_format_specs<Char>& specs,
-    basic_format_parse_context<Char>& ctx, type arg_type) -> const Char* {
-  auto c = '\0';
-  if (end - begin > 1) {
-    auto next = to_ascii(begin[1]);
-    c = parse_align(next) == align::none ? to_ascii(*begin) : '\0';
-  } else {
-    if (begin == end) return begin;
-    c = to_ascii(*begin);
-  }
-
-  struct {
-    state current_state = state::start;
-    FMT_CONSTEXPR void operator()(state s, bool valid = true) {
-      if (current_state >= s || !valid)
-        throw_format_error("invalid format specifier");
-      current_state = s;
-    }
-  } enter_state;
-
-  using pres = presentation_type;
-  constexpr auto integral_set = sint_set | uint_set | bool_set | char_set;
-  struct {
-    const Char*& begin;
-    dynamic_format_specs<Char>& specs;
-    type arg_type;
-
-    FMT_CONSTEXPR auto operator()(pres pres_type, int set) -> const Char* {
-      if (!in(arg_type, set)) {
-        if (arg_type == type::none_type) return begin;
-        throw_format_error("invalid format specifier");
-      }
-      specs.type = pres_type;
-      return begin + 1;
-    }
-  } parse_presentation_type{begin, specs, arg_type};
-
-  for (;;) {
-    switch (c) {
-    case '<':
-    case '>':
-    case '^':
-      enter_state(state::align);
-      specs.align = parse_align(c);
-      ++begin;
-      break;
-    case '+':
-    case '-':
-    case ' ':
-      if (arg_type == type::none_type) return begin;
-      enter_state(state::sign, in(arg_type, sint_set | float_set));
-      switch (c) {
-      case '+':
-        specs.sign = sign::plus;
-        break;
-      case '-':
-        specs.sign = sign::minus;
-        break;
-      case ' ':
-        specs.sign = sign::space;
-        break;
-      }
-      ++begin;
-      break;
-    case '#':
-      if (arg_type == type::none_type) return begin;
-      enter_state(state::hash, is_arithmetic_type(arg_type));
-      specs.alt = true;
-      ++begin;
-      break;
-    case '0':
-      enter_state(state::zero);
-      if (!is_arithmetic_type(arg_type)) {
-        if (arg_type == type::none_type) return begin;
-        throw_format_error("format specifier requires numeric argument");
-      }
-      if (specs.align == align::none) {
-        // Ignore 0 if align is specified for compatibility with std::format.
-        specs.align = align::numeric;
-        specs.fill[0] = Char('0');
-      }
-      ++begin;
-      break;
-    case '1':
-    case '2':
-    case '3':
-    case '4':
-    case '5':
-    case '6':
-    case '7':
-    case '8':
-    case '9':
-    case '{':
-      enter_state(state::width);
-      begin = parse_dynamic_spec(begin, end, specs.width, specs.width_ref, ctx);
-      break;
-    case '.':
-      if (arg_type == type::none_type) return begin;
-      enter_state(state::precision,
-                  in(arg_type, float_set | string_set | cstring_set));
-      begin = parse_precision(begin, end, specs.precision, specs.precision_ref,
-                              ctx);
-      break;
-    case 'L':
-      if (arg_type == type::none_type) return begin;
-      enter_state(state::locale, is_arithmetic_type(arg_type));
-      specs.localized = true;
-      ++begin;
-      break;
-    case 'd':
-      return parse_presentation_type(pres::dec, integral_set);
-    case 'o':
-      return parse_presentation_type(pres::oct, integral_set);
-    case 'x':
-      return parse_presentation_type(pres::hex_lower, integral_set);
-    case 'X':
-      return parse_presentation_type(pres::hex_upper, integral_set);
-    case 'b':
-      return parse_presentation_type(pres::bin_lower, integral_set);
-    case 'B':
-      return parse_presentation_type(pres::bin_upper, integral_set);
-    case 'a':
-      return parse_presentation_type(pres::hexfloat_lower, float_set);
-    case 'A':
-      return parse_presentation_type(pres::hexfloat_upper, float_set);
-    case 'e':
-      return parse_presentation_type(pres::exp_lower, float_set);
-    case 'E':
-      return parse_presentation_type(pres::exp_upper, float_set);
-    case 'f':
-      return parse_presentation_type(pres::fixed_lower, float_set);
-    case 'F':
-      return parse_presentation_type(pres::fixed_upper, float_set);
-    case 'g':
-      return parse_presentation_type(pres::general_lower, float_set);
-    case 'G':
-      return parse_presentation_type(pres::general_upper, float_set);
-    case 'c':
-      if (arg_type == type::bool_type)
-        throw_format_error("invalid format specifier");
-      return parse_presentation_type(pres::chr, integral_set);
-    case 's':
-      return parse_presentation_type(pres::string,
-                                     bool_set | string_set | cstring_set);
-    case 'p':
-      return parse_presentation_type(pres::pointer, pointer_set | cstring_set);
-    case '?':
-      return parse_presentation_type(pres::debug,
-                                     char_set | string_set | cstring_set);
-    case '}':
-      return begin;
-    default: {
-      if (*begin == '}') return begin;
-      // Parse fill and alignment.
-      auto fill_end = begin + code_point_length(begin);
-      if (end - fill_end <= 0) {
-        throw_format_error("invalid format specifier");
-        return begin;
-      }
-      if (*begin == '{') {
-        throw_format_error("invalid fill character '{'");
-        return begin;
-      }
-      auto align = parse_align(to_ascii(*fill_end));
-      enter_state(state::align, align != align::none);
-      specs.fill = {begin, to_unsigned(fill_end - begin)};
-      specs.align = align;
-      begin = fill_end + 1;
-    }
-    }
-    if (begin == end) return begin;
-    c = to_ascii(*begin);
-  }
-}
-
-template <typename Char, typename Handler>
-FMT_CONSTEXPR auto parse_replacement_field(const Char* begin, const Char* end,
-                                           Handler&& handler) -> const Char* {
-  struct id_adapter {
-    Handler& handler;
-    int arg_id;
-
-    FMT_CONSTEXPR void on_auto() { arg_id = handler.on_arg_id(); }
-    FMT_CONSTEXPR void on_index(int id) { arg_id = handler.on_arg_id(id); }
-    FMT_CONSTEXPR void on_name(basic_string_view<Char> id) {
-      arg_id = handler.on_arg_id(id);
-    }
-  };
-
-  ++begin;
-  if (begin == end) return handler.on_error("invalid format string"), end;
-  if (*begin == '}') {
-    handler.on_replacement_field(handler.on_arg_id(), begin);
-  } else if (*begin == '{') {
-    handler.on_text(begin, begin + 1);
-  } else {
-    auto adapter = id_adapter{handler, 0};
-    begin = parse_arg_id(begin, end, adapter);
-    Char c = begin != end ? *begin : Char();
-    if (c == '}') {
-      handler.on_replacement_field(adapter.arg_id, begin);
-    } else if (c == ':') {
-      begin = handler.on_format_specs(adapter.arg_id, begin + 1, end);
-      if (begin == end || *begin != '}')
-        return handler.on_error("unknown format specifier"), end;
-    } else {
-      return handler.on_error("missing '}' in format string"), end;
-    }
-  }
-  return begin + 1;
-}
-
-template <bool IS_CONSTEXPR, typename Char, typename Handler>
-FMT_CONSTEXPR FMT_INLINE void parse_format_string(
-    basic_string_view<Char> format_str, Handler&& handler) {
-  auto begin = format_str.data();
-  auto end = begin + format_str.size();
-  if (end - begin < 32) {
-    // Use a simple loop instead of memchr for small strings.
-    const Char* p = begin;
-    while (p != end) {
-      auto c = *p++;
-      if (c == '{') {
-        handler.on_text(begin, p - 1);
-        begin = p = parse_replacement_field(p - 1, end, handler);
-      } else if (c == '}') {
-        if (p == end || *p != '}')
-          return handler.on_error("unmatched '}' in format string");
-        handler.on_text(begin, p);
-        begin = ++p;
-      }
-    }
-    handler.on_text(begin, end);
-    return;
-  }
-  struct writer {
-    FMT_CONSTEXPR void operator()(const Char* from, const Char* to) {
-      if (from == to) return;
-      for (;;) {
-        const Char* p = nullptr;
-        if (!find<IS_CONSTEXPR>(from, to, Char('}'), p))
-          return handler_.on_text(from, to);
-        ++p;
-        if (p == to || *p != '}')
-          return handler_.on_error("unmatched '}' in format string");
-        handler_.on_text(from, p);
-        from = p + 1;
-      }
-    }
-    Handler& handler_;
-  } write = {handler};
-  while (begin != end) {
-    // Doing two passes with memchr (one for '{' and another for '}') is up to
-    // 2.5x faster than the naive one-pass implementation on big format strings.
-    const Char* p = begin;
-    if (*begin != '{' && !find<IS_CONSTEXPR>(begin + 1, end, Char('{'), p))
-      return write(begin, end);
-    write(begin, p);
-    begin = parse_replacement_field(p, end, handler);
-  }
-}
-
-template <typename T, bool = is_named_arg<T>::value> struct strip_named_arg {
-  using type = T;
-};
-template <typename T> struct strip_named_arg<T, true> {
-  using type = remove_cvref_t<decltype(T::value)>;
-};
-
-template <typename T, typename ParseContext>
-FMT_CONSTEXPR auto parse_format_specs(ParseContext& ctx)
-    -> decltype(ctx.begin()) {
-  using char_type = typename ParseContext::char_type;
-  using context = buffer_context<char_type>;
-  using mapped_type = conditional_t<
-      mapped_type_constant<T, context>::value != type::custom_type,
-      decltype(arg_mapper<context>().map(std::declval<const T&>())),
-      typename strip_named_arg<T>::type>;
-// LAMMPS customization. Fails to compile with (some) Intel compilers
-#if defined(__cpp_if_constexpr) && 1
-  if constexpr (std::is_default_constructible<
-                    formatter<mapped_type, char_type>>::value) {
-    return formatter<mapped_type, char_type>().parse(ctx);
-  } else {
-    type_is_unformattable_for<T, char_type> _;
-    return ctx.begin();
-  }
-#else
-  return formatter<mapped_type, char_type>().parse(ctx);
-#endif
-}
-
-// Checks char specs and returns true iff the presentation type is char-like.
-template <typename Char>
-FMT_CONSTEXPR auto check_char_specs(const format_specs<Char>& specs) -> bool {
-  if (specs.type != presentation_type::none &&
-      specs.type != presentation_type::chr &&
-      specs.type != presentation_type::debug) {
-    return false;
-  }
-  if (specs.align == align::numeric || specs.sign != sign::none || specs.alt)
-    throw_format_error("invalid format specifier for char");
-  return true;
-}
-
-#if FMT_USE_NONTYPE_TEMPLATE_ARGS
-template <int N, typename T, typename... Args, typename Char>
-constexpr auto get_arg_index_by_name(basic_string_view<Char> name) -> int {
-  if constexpr (is_statically_named_arg<T>()) {
-    if (name == T::name) return N;
-  }
-  if constexpr (sizeof...(Args) > 0)
-    return get_arg_index_by_name<N + 1, Args...>(name);
-  (void)name;  // Workaround an MSVC bug about "unused" parameter.
-  return -1;
-}
-#endif
-
-template <typename... Args, typename Char>
-FMT_CONSTEXPR auto get_arg_index_by_name(basic_string_view<Char> name) -> int {
-#if FMT_USE_NONTYPE_TEMPLATE_ARGS
-  if constexpr (sizeof...(Args) > 0)
-    return get_arg_index_by_name<0, Args...>(name);
-#endif
-  (void)name;
-  return -1;
-}
-
-template <typename Char, typename... Args> class format_string_checker {
- private:
-  using parse_context_type = compile_parse_context<Char>;
-  static constexpr int num_args = sizeof...(Args);
-
-  // Format specifier parsing function.
-  // In the future basic_format_parse_context will replace compile_parse_context
-  // here and will use is_constant_evaluated and downcasting to access the data
-  // needed for compile-time checks: https://godbolt.org/z/GvWzcTjh1.
-  using parse_func = const Char* (*)(parse_context_type&);
-
-  type types_[num_args > 0 ? static_cast<size_t>(num_args) : 1];
-  parse_context_type context_;
-  parse_func parse_funcs_[num_args > 0 ? static_cast<size_t>(num_args) : 1];
-
- public:
-  explicit FMT_CONSTEXPR format_string_checker(basic_string_view<Char> fmt)
-      : types_{mapped_type_constant<Args, buffer_context<Char>>::value...},
-        context_(fmt, num_args, types_),
-        parse_funcs_{&parse_format_specs<Args, parse_context_type>...} {}
-
-  FMT_CONSTEXPR void on_text(const Char*, const Char*) {}
-
-  FMT_CONSTEXPR auto on_arg_id() -> int { return context_.next_arg_id(); }
-  FMT_CONSTEXPR auto on_arg_id(int id) -> int {
-    return context_.check_arg_id(id), id;
-  }
-  FMT_CONSTEXPR auto on_arg_id(basic_string_view<Char> id) -> int {
-#if FMT_USE_NONTYPE_TEMPLATE_ARGS
-    auto index = get_arg_index_by_name<Args...>(id);
-    if (index < 0) on_error("named argument is not found");
-    return index;
-#else
-    (void)id;
-    on_error("compile-time checks for named arguments require C++20 support");
-    return 0;
-#endif
-  }
-
-  FMT_CONSTEXPR void on_replacement_field(int id, const Char* begin) {
-    on_format_specs(id, begin, begin);  // Call parse() on empty specs.
-  }
-
-  FMT_CONSTEXPR auto on_format_specs(int id, const Char* begin, const Char*)
-      -> const Char* {
-    context_.advance_to(begin);
-    // id >= 0 check is a workaround for gcc 10 bug (#2065).
-    return id >= 0 && id < num_args ? parse_funcs_[id](context_) : begin;
-  }
-
-  FMT_CONSTEXPR void on_error(const char* message) {
-    throw_format_error(message);
-  }
-};
-
-// Reports a compile-time error if S is not a valid format string.
-template <typename..., typename S, FMT_ENABLE_IF(!is_compile_string<S>::value)>
-FMT_INLINE void check_format_string(const S&) {
-#ifdef FMT_ENFORCE_COMPILE_STRING
-  static_assert(is_compile_string<S>::value,
-                "FMT_ENFORCE_COMPILE_STRING requires all format strings to use "
-                "FMT_STRING.");
-#endif
-}
-template <typename... Args, typename S,
-          FMT_ENABLE_IF(is_compile_string<S>::value)>
-void check_format_string(S format_str) {
-  using char_t = typename S::char_type;
-  FMT_CONSTEXPR auto s = basic_string_view<char_t>(format_str);
-  using checker = format_string_checker<char_t, remove_cvref_t<Args>...>;
-  FMT_CONSTEXPR bool error = (parse_format_string<true>(s, checker(s)), true);
-  ignore_unused(error);
-}
-
-template <typename Char = char> struct vformat_args {
-  using type = basic_format_args<
-      basic_format_context<back_insert_iterator<buffer<Char>>, Char>>;
-};
-template <> struct vformat_args<char> {
-  using type = format_args;
-};
-
-// Use vformat_args and avoid type_identity to keep symbols short.
-template <typename Char>
-void vformat_to(buffer<Char>& buf, basic_string_view<Char> fmt,
-                typename vformat_args<Char>::type args, locale_ref loc = {});
-
-FMT_API void vprint_mojibake(std::FILE*, string_view, format_args);
-#ifndef _WIN32
-inline void vprint_mojibake(std::FILE*, string_view, format_args) {}
-#endif
-}  // namespace detail
-
-FMT_BEGIN_EXPORT
-
-// A formatter specialization for natively supported types.
-template <typename T, typename Char>
-struct formatter<T, Char,
-                 enable_if_t<detail::type_constant<T, Char>::value !=
-                             detail::type::custom_type>> {
- private:
-  detail::dynamic_format_specs<Char> specs_;
-
- public:
-  template <typename ParseContext>
-  FMT_CONSTEXPR auto parse(ParseContext& ctx) -> const Char* {
-    auto type = detail::type_constant<T, Char>::value;
-    auto end =
-        detail::parse_format_specs(ctx.begin(), ctx.end(), specs_, ctx, type);
-    if (type == detail::type::char_type) detail::check_char_specs(specs_);
-    return end;
-  }
-
-  template <detail::type U = detail::type_constant<T, Char>::value,
-            FMT_ENABLE_IF(U == detail::type::string_type ||
-                          U == detail::type::cstring_type ||
-                          U == detail::type::char_type)>
-  FMT_CONSTEXPR void set_debug_format(bool set = true) {
-    specs_.type = set ? presentation_type::debug : presentation_type::none;
-  }
-
-  template <typename FormatContext>
-  FMT_CONSTEXPR auto format(const T& val, FormatContext& ctx) const
-      -> decltype(ctx.out());
-};
-
-template <typename Char = char> struct runtime_format_string {
-  basic_string_view<Char> str;
-};
-
-/** A compile-time format string. */
-template <typename Char, typename... Args> class basic_format_string {
- private:
-  basic_string_view<Char> str_;
-
- public:
-  template <typename S,
-            FMT_ENABLE_IF(
-                std::is_convertible<const S&, basic_string_view<Char>>::value)>
-  FMT_CONSTEVAL FMT_INLINE basic_format_string(const S& s) : str_(s) {
-    static_assert(
-        detail::count<
-            (std::is_base_of<detail::view, remove_reference_t<Args>>::value &&
-             std::is_reference<Args>::value)...>() == 0,
-        "passing views as lvalues is disallowed");
-#ifdef FMT_HAS_CONSTEVAL
-    if constexpr (detail::count_named_args<Args...>() ==
-                  detail::count_statically_named_args<Args...>()) {
-      using checker =
-          detail::format_string_checker<Char, remove_cvref_t<Args>...>;
-      detail::parse_format_string<true>(str_, checker(s));
-    }
-#else
-    detail::check_format_string<Args...>(s);
-#endif
-  }
-  basic_format_string(runtime_format_string<Char> fmt) : str_(fmt.str) {}
-
-  FMT_INLINE operator basic_string_view<Char>() const { return str_; }
-  FMT_INLINE auto get() const -> basic_string_view<Char> { return str_; }
-};
-
-#if FMT_GCC_VERSION && FMT_GCC_VERSION < 409
-// Workaround broken conversion on older gcc.
-template <typename...> using format_string = string_view;
-inline auto runtime(string_view s) -> string_view { return s; }
-#else
-template <typename... Args>
-using format_string = basic_format_string<char, type_identity_t<Args>...>;
-/**
-  \rst
-  Creates a runtime format string.
-
-  **Example**::
-
-    // Check format string at runtime instead of compile-time.
-    fmt::print(fmt::runtime("{:d}"), "I am not a number");
-  \endrst
- */
-inline auto runtime(string_view s) -> runtime_format_string<> { return {{s}}; }
-#endif
-
-FMT_API auto vformat(string_view fmt, format_args args) -> basic_string<char>;
-
-/**
-  \rst
-  Formats ``args`` according to specifications in ``fmt`` and returns the result
-  as a string.
-
-  **Example**::
-
-    #include <fmt/core.h>
-    std::string message = fmt::format("The answer is {}.", 42);
-  \endrst
-*/
-template <typename... T>
-FMT_NODISCARD FMT_INLINE auto format(format_string<T...> fmt, T&&... args)
-    -> basic_string<char> {
-  return vformat(fmt, fmt::make_format_args(args...));
-}
-
-/** Formats a string and writes the output to ``out``. */
-template <typename OutputIt,
-          FMT_ENABLE_IF(detail::is_output_iterator<OutputIt, char>::value)>
-auto vformat_to(OutputIt out, string_view fmt, format_args args) -> OutputIt {
-  auto&& buf = detail::get_buffer<char>(out);
-  detail::vformat_to(buf, fmt, args, {});
-  return detail::get_iterator(buf, out);
-}
-
-/**
- \rst
- Formats ``args`` according to specifications in ``fmt``, writes the result to
- the output iterator ``out`` and returns the iterator past the end of the output
- range. `format_to` does not append a terminating null character.
-
- **Example**::
-
-   auto out = std::vector<char>();
-   fmt::format_to(fmt::back_inserter(out), "{}", 42);
- \endrst
- */
-template <typename OutputIt, typename... T,
-          FMT_ENABLE_IF(detail::is_output_iterator<OutputIt, char>::value)>
-FMT_INLINE auto format_to(OutputIt out, format_string<T...> fmt, T&&... args)
-    -> OutputIt {
-  return vformat_to(out, fmt, fmt::make_format_args(args...));
-}
-
-template <typename OutputIt> struct format_to_n_result {
-  /** Iterator past the end of the output range. */
-  OutputIt out;
-  /** Total (not truncated) output size. */
-  size_t size;
-};
-
-template <typename OutputIt, typename... T,
-          FMT_ENABLE_IF(detail::is_output_iterator<OutputIt, char>::value)>
-auto vformat_to_n(OutputIt out, size_t n, string_view fmt, format_args args)
-    -> format_to_n_result<OutputIt> {
-  using traits = detail::fixed_buffer_traits;
-  auto buf = detail::iterator_buffer<OutputIt, char, traits>(out, n);
-  detail::vformat_to(buf, fmt, args, {});
-  return {buf.out(), buf.count()};
-}
-
-/**
-  \rst
-  Formats ``args`` according to specifications in ``fmt``, writes up to ``n``
-  characters of the result to the output iterator ``out`` and returns the total
-  (not truncated) output size and the iterator past the end of the output range.
-  `format_to_n` does not append a terminating null character.
-  \endrst
- */
-template <typename OutputIt, typename... T,
-          FMT_ENABLE_IF(detail::is_output_iterator<OutputIt, char>::value)>
-FMT_INLINE auto format_to_n(OutputIt out, size_t n, format_string<T...> fmt,
-                            T&&... args) -> format_to_n_result<OutputIt> {
-  return vformat_to_n(out, n, fmt, fmt::make_format_args(args...));
-}
-
-/** Returns the number of chars in the output of ``format(fmt, args...)``. */
-template <typename... T>
-FMT_NODISCARD FMT_INLINE auto formatted_size(format_string<T...> fmt,
-                                             T&&... args) -> size_t {
-  auto buf = detail::counting_buffer<>();
-  detail::vformat_to<char>(buf, fmt, fmt::make_format_args(args...), {});
-  return buf.count();
-}
-
-FMT_API void vprint(string_view fmt, format_args args);
-FMT_API void vprint(std::FILE* f, string_view fmt, format_args args);
-
-/**
-  \rst
-  Formats ``args`` according to specifications in ``fmt`` and writes the output
-  to ``stdout``.
-
-  **Example**::
-
-    fmt::print("Elapsed time: {0:.2f} seconds", 1.23);
-  \endrst
- */
-template <typename... T>
-FMT_INLINE void print(format_string<T...> fmt, T&&... args) {
-  const auto& vargs = fmt::make_format_args(args...);
-  return detail::is_utf8() ? vprint(fmt, vargs)
-                           : detail::vprint_mojibake(stdout, fmt, vargs);
-}
-
-/**
-  \rst
-  Formats ``args`` according to specifications in ``fmt`` and writes the
-  output to the file ``f``.
-
-  **Example**::
-
-    fmt::print(stderr, "Don't {}!", "panic");
-  \endrst
- */
-template <typename... T>
-FMT_INLINE void print(std::FILE* f, format_string<T...> fmt, T&&... args) {
-  const auto& vargs = fmt::make_format_args(args...);
-  return detail::is_utf8() ? vprint(f, fmt, vargs)
-                           : detail::vprint_mojibake(f, fmt, vargs);
-}
-
-/**
-  Formats ``args`` according to specifications in ``fmt`` and writes the
-  output to the file ``f`` followed by a newline.
- */
-template <typename... T>
-FMT_INLINE void println(std::FILE* f, format_string<T...> fmt, T&&... args) {
-  return fmt::print(f, "{}\n", fmt::format(fmt, std::forward<T>(args)...));
-}
-
-/**
-  Formats ``args`` according to specifications in ``fmt`` and writes the output
-  to ``stdout`` followed by a newline.
- */
-template <typename... T>
-FMT_INLINE void println(format_string<T...> fmt, T&&... args) {
-  return fmt::println(stdout, fmt, std::forward<T>(args)...);
-}
-
-FMT_END_EXPORT
-FMT_GCC_PRAGMA("GCC pop_options")
-FMT_END_NAMESPACE
-
-#ifdef FMT_HEADER_ONLY
-#  include "format.h"
-#endif
-#endif  // FMT_CORE_H_
-=======
-#include "format.h"
->>>>>>> 1263a23e
+#include "format.h"