--- conflicted
+++ resolved
@@ -246,15 +246,11 @@
   int i,j,k,m,n,ib,jb,kb,itype,iclass;
   int nhalf1,nhalf2,nhalf3;
   int nxlo,nxhi,nylo,nyhi,nzlo,nzhi;
-<<<<<<< HEAD
-  double e,fi,denom;
-=======
   int i0,iatm,igrd0;
   int it1,it2,it3;
   int j0,jgrd0;
   int k0,kgrd0;
   double e,fi,denom,scale;
->>>>>>> d7c1e545
   double r1,r2,r3;
   double h1,h2,h3;
   double term,vterm;
