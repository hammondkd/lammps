--- conflicted
+++ resolved
@@ -43,10 +43,6 @@
 #include "memory.h"
 #include "error.h"
 #include "neighbor.h"
-<<<<<<< HEAD
-#include "utils.h"
-=======
->>>>>>> 5e3fe197
 
 using namespace LAMMPS_NS;
 using namespace FixConst;
